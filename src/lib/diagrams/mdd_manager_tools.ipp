--- conflicted
+++ resolved
@@ -163,11 +163,7 @@
     {
         auto xs = VariableValues {};
 
-<<<<<<< HEAD
-        auto go = [=, this, &xs](auto&& go_, auto const l, auto const v) mutable
-=======
         auto go = [=, &xs](auto&& go, auto const l, auto const v) mutable
->>>>>>> e2e9b949
         {
             auto const vertexValue = manager_.get_vertex_value(v);
             auto const vertexLevel = manager_.get_vertex_level(v);
