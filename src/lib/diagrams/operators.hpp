#ifndef MIX_DD_OPERATORS_HPP
#define MIX_DD_OPERATORS_HPP

#include "typedefs.hpp"
#include "../utils/less_functional.hpp"

namespace teddy
{
    namespace impl
    {
        template<std::size_t P>
        inline constexpr auto U = log_val_traits<P>::undefined;

        template<std::size_t P>
<<<<<<< HEAD
        struct pi_conj_t { template<class T> auto constexpr operator() (T const l, T const r) const noexcept { return utils::min_t()(utils::min_t()(l, r), U<P>); }; };
=======
        inline auto constexpr pi_conj = [](auto const l, auto const r) { return utils::min(utils::min(l, r), U<P>); };
        template<std::size_t P>
        struct pi_conj_t
        {
            template<class T>
            auto operator () (T const l, T const r) const -> T
            {
                return utils::min(utils::min(l, r), U<P>);
            }
        };
>>>>>>> e2e9b949

        template<class BinOp, std::size_t P, auto AbsorbingVal>
        struct bin_op
        {
            using log_t = typename log_val_traits<P>::type;

            [[nodiscard]] constexpr auto operator()
                (log_t const lhs, log_t const rhs) const noexcept -> log_t
            {
                if constexpr (!is_undefined<P>(AbsorbingVal))
                {
                    if (AbsorbingVal == lhs || AbsorbingVal == rhs)
                    {
                        return AbsorbingVal;
                    }
                }

                if (is_nondetermined<P>(lhs) || is_nondetermined<P>(rhs))
                {
                    return log_val_traits<P>::nondetermined;
                }

                return static_cast<log_t>(BinOp () (lhs, rhs));
            }
        };
    }

    struct NOT {};

    template<std::size_t P> struct AND           : public impl::bin_op< utils::logical_and_t,       P, 0          > {};
    template<std::size_t P> struct OR            : public impl::bin_op< utils::logical_or_t,        P, 1          > {};
    template<std::size_t P> struct XOR           : public impl::bin_op< utils::logical_xor_t,       P, impl::U<P> > {};
    template<std::size_t P> struct PI_CONJ       : public impl::bin_op< impl::pi_conj_t<P>,         P, 0          > {};
    template<std::size_t P> struct NAND          : public impl::bin_op< utils::logical_nand_t,      P, impl::U<P> > {};
    template<std::size_t P> struct NOR           : public impl::bin_op< utils::logical_nor_t,       P, impl::U<P> > {};
    template<std::size_t P> struct EQUAL_TO      : public impl::bin_op< utils::equal_to_t,          P, impl::U<P> > {};
    template<std::size_t P> struct NOT_EQUAL_TO  : public impl::bin_op< utils::not_equal_to_t,      P, impl::U<P> > {};
    template<std::size_t P> struct LESS          : public impl::bin_op< utils::less_t,              P, impl::U<P> > {};
    template<std::size_t P> struct LESS_EQUAL    : public impl::bin_op< utils::less_equal_t,        P, impl::U<P> > {};
    template<std::size_t P> struct GREATER       : public impl::bin_op< utils::greater_t,           P, impl::U<P> > {};
    template<std::size_t P> struct GREATER_EQUAL : public impl::bin_op< utils::greater_equal_t,     P, impl::U<P> > {};
    template<std::size_t P> struct MIN           : public impl::bin_op< utils::min_t,               P, 0          > {};
    template<std::size_t P> struct MAX           : public impl::bin_op< utils::max_t,               P, P - 1      > {};
    template<std::size_t P> struct PLUS          : public impl::bin_op< utils::plus_mod_t<P>,       P, impl::U<P> > {};
    template<std::size_t P> struct MULTIPLIES    : public impl::bin_op< utils::multiplies_mod_t<P>, P, 0          > {};

    /**
     *  @brief Type of unique identifier of operations.
     */
    using op_id_t = std::uint8_t;

    auto constexpr op_count () { return std::size_t {16}; }

    /**
     *  @brief Maps operations to their integer ids. Id is used in the apply cache.
     */
    template<std::size_t P> constexpr auto op_id (AND<P>)           { return op_id_t {0};  }
    template<std::size_t P> constexpr auto op_id (OR<P>)            { return op_id_t {1};  }
    template<std::size_t P> constexpr auto op_id (XOR<P>)           { return op_id_t {2};  }
    template<std::size_t P> constexpr auto op_id (PI_CONJ<P>)       { return op_id_t {3};  }
    template<std::size_t P> constexpr auto op_id (NAND<P>)          { return op_id_t {4};  }
    template<std::size_t P> constexpr auto op_id (NOR<P>)           { return op_id_t {5};  }
    template<std::size_t P> constexpr auto op_id (EQUAL_TO<P>)      { return op_id_t {6};  }
    template<std::size_t P> constexpr auto op_id (NOT_EQUAL_TO<P>)  { return op_id_t {7};  }
    template<std::size_t P> constexpr auto op_id (LESS<P>)          { return op_id_t {8};  }
    template<std::size_t P> constexpr auto op_id (LESS_EQUAL<P>)    { return op_id_t {9};  }
    template<std::size_t P> constexpr auto op_id (GREATER<P>)       { return op_id_t {10}; }
    template<std::size_t P> constexpr auto op_id (GREATER_EQUAL<P>) { return op_id_t {11}; }
    template<std::size_t P> constexpr auto op_id (MIN<P>)           { return op_id_t {12}; }
    template<std::size_t P> constexpr auto op_id (MAX<P>)           { return op_id_t {13}; }
    template<std::size_t P> constexpr auto op_id (PLUS<P>)          { return op_id_t {14}; }
    template<std::size_t P> constexpr auto op_id (MULTIPLIES<P>)    { return op_id_t {15}; }

    /**
     *  @brief Tells whether given operation is commutative or not.
     */
    template<std::size_t P> constexpr auto op_is_commutative (AND<P>)           { return true;  }
    template<std::size_t P> constexpr auto op_is_commutative (OR<P>)            { return true;  }
    template<std::size_t P> constexpr auto op_is_commutative (XOR<P>)           { return true;  }
    template<std::size_t P> constexpr auto op_is_commutative (PI_CONJ<P>)       { return true;  }
    template<std::size_t P> constexpr auto op_is_commutative (NAND<P>)          { return true;  }
    template<std::size_t P> constexpr auto op_is_commutative (NOR<P>)           { return true;  }
    template<std::size_t P> constexpr auto op_is_commutative (EQUAL_TO<P>)      { return true;  }
    template<std::size_t P> constexpr auto op_is_commutative (NOT_EQUAL_TO<P>)  { return true;  }
    template<std::size_t P> constexpr auto op_is_commutative (LESS<P>)          { return false; }
    template<std::size_t P> constexpr auto op_is_commutative (LESS_EQUAL<P>)    { return false; }
    template<std::size_t P> constexpr auto op_is_commutative (GREATER<P>)       { return false; }
    template<std::size_t P> constexpr auto op_is_commutative (GREATER_EQUAL<P>) { return false; }
    template<std::size_t P> constexpr auto op_is_commutative (MIN<P>)           { return true;  }
    template<std::size_t P> constexpr auto op_is_commutative (MAX<P>)           { return true;  }
    template<std::size_t P> constexpr auto op_is_commutative (PLUS<P>)          { return true;  }
    template<std::size_t P> constexpr auto op_is_commutative (MULTIPLIES<P>)    { return true;  }
}

#endif<|MERGE_RESOLUTION|>--- conflicted
+++ resolved
@@ -1,123 +1,119 @@
-#ifndef MIX_DD_OPERATORS_HPP
-#define MIX_DD_OPERATORS_HPP
-
-#include "typedefs.hpp"
-#include "../utils/less_functional.hpp"
-
-namespace teddy
-{
-    namespace impl
-    {
-        template<std::size_t P>
-        inline constexpr auto U = log_val_traits<P>::undefined;
-
-        template<std::size_t P>
-<<<<<<< HEAD
-        struct pi_conj_t { template<class T> auto constexpr operator() (T const l, T const r) const noexcept { return utils::min_t()(utils::min_t()(l, r), U<P>); }; };
-=======
-        inline auto constexpr pi_conj = [](auto const l, auto const r) { return utils::min(utils::min(l, r), U<P>); };
-        template<std::size_t P>
-        struct pi_conj_t
-        {
-            template<class T>
-            auto operator () (T const l, T const r) const -> T
-            {
-                return utils::min(utils::min(l, r), U<P>);
-            }
-        };
->>>>>>> e2e9b949
-
-        template<class BinOp, std::size_t P, auto AbsorbingVal>
-        struct bin_op
-        {
-            using log_t = typename log_val_traits<P>::type;
-
-            [[nodiscard]] constexpr auto operator()
-                (log_t const lhs, log_t const rhs) const noexcept -> log_t
-            {
-                if constexpr (!is_undefined<P>(AbsorbingVal))
-                {
-                    if (AbsorbingVal == lhs || AbsorbingVal == rhs)
-                    {
-                        return AbsorbingVal;
-                    }
-                }
-
-                if (is_nondetermined<P>(lhs) || is_nondetermined<P>(rhs))
-                {
-                    return log_val_traits<P>::nondetermined;
-                }
-
-                return static_cast<log_t>(BinOp () (lhs, rhs));
-            }
-        };
-    }
-
-    struct NOT {};
-
-    template<std::size_t P> struct AND           : public impl::bin_op< utils::logical_and_t,       P, 0          > {};
-    template<std::size_t P> struct OR            : public impl::bin_op< utils::logical_or_t,        P, 1          > {};
-    template<std::size_t P> struct XOR           : public impl::bin_op< utils::logical_xor_t,       P, impl::U<P> > {};
-    template<std::size_t P> struct PI_CONJ       : public impl::bin_op< impl::pi_conj_t<P>,         P, 0          > {};
-    template<std::size_t P> struct NAND          : public impl::bin_op< utils::logical_nand_t,      P, impl::U<P> > {};
-    template<std::size_t P> struct NOR           : public impl::bin_op< utils::logical_nor_t,       P, impl::U<P> > {};
-    template<std::size_t P> struct EQUAL_TO      : public impl::bin_op< utils::equal_to_t,          P, impl::U<P> > {};
-    template<std::size_t P> struct NOT_EQUAL_TO  : public impl::bin_op< utils::not_equal_to_t,      P, impl::U<P> > {};
-    template<std::size_t P> struct LESS          : public impl::bin_op< utils::less_t,              P, impl::U<P> > {};
-    template<std::size_t P> struct LESS_EQUAL    : public impl::bin_op< utils::less_equal_t,        P, impl::U<P> > {};
-    template<std::size_t P> struct GREATER       : public impl::bin_op< utils::greater_t,           P, impl::U<P> > {};
-    template<std::size_t P> struct GREATER_EQUAL : public impl::bin_op< utils::greater_equal_t,     P, impl::U<P> > {};
-    template<std::size_t P> struct MIN           : public impl::bin_op< utils::min_t,               P, 0          > {};
-    template<std::size_t P> struct MAX           : public impl::bin_op< utils::max_t,               P, P - 1      > {};
-    template<std::size_t P> struct PLUS          : public impl::bin_op< utils::plus_mod_t<P>,       P, impl::U<P> > {};
-    template<std::size_t P> struct MULTIPLIES    : public impl::bin_op< utils::multiplies_mod_t<P>, P, 0          > {};
-
-    /**
-     *  @brief Type of unique identifier of operations.
-     */
-    using op_id_t = std::uint8_t;
-
-    auto constexpr op_count () { return std::size_t {16}; }
-
-    /**
-     *  @brief Maps operations to their integer ids. Id is used in the apply cache.
-     */
-    template<std::size_t P> constexpr auto op_id (AND<P>)           { return op_id_t {0};  }
-    template<std::size_t P> constexpr auto op_id (OR<P>)            { return op_id_t {1};  }
-    template<std::size_t P> constexpr auto op_id (XOR<P>)           { return op_id_t {2};  }
-    template<std::size_t P> constexpr auto op_id (PI_CONJ<P>)       { return op_id_t {3};  }
-    template<std::size_t P> constexpr auto op_id (NAND<P>)          { return op_id_t {4};  }
-    template<std::size_t P> constexpr auto op_id (NOR<P>)           { return op_id_t {5};  }
-    template<std::size_t P> constexpr auto op_id (EQUAL_TO<P>)      { return op_id_t {6};  }
-    template<std::size_t P> constexpr auto op_id (NOT_EQUAL_TO<P>)  { return op_id_t {7};  }
-    template<std::size_t P> constexpr auto op_id (LESS<P>)          { return op_id_t {8};  }
-    template<std::size_t P> constexpr auto op_id (LESS_EQUAL<P>)    { return op_id_t {9};  }
-    template<std::size_t P> constexpr auto op_id (GREATER<P>)       { return op_id_t {10}; }
-    template<std::size_t P> constexpr auto op_id (GREATER_EQUAL<P>) { return op_id_t {11}; }
-    template<std::size_t P> constexpr auto op_id (MIN<P>)           { return op_id_t {12}; }
-    template<std::size_t P> constexpr auto op_id (MAX<P>)           { return op_id_t {13}; }
-    template<std::size_t P> constexpr auto op_id (PLUS<P>)          { return op_id_t {14}; }
-    template<std::size_t P> constexpr auto op_id (MULTIPLIES<P>)    { return op_id_t {15}; }
-
-    /**
-     *  @brief Tells whether given operation is commutative or not.
-     */
-    template<std::size_t P> constexpr auto op_is_commutative (AND<P>)           { return true;  }
-    template<std::size_t P> constexpr auto op_is_commutative (OR<P>)            { return true;  }
-    template<std::size_t P> constexpr auto op_is_commutative (XOR<P>)           { return true;  }
-    template<std::size_t P> constexpr auto op_is_commutative (PI_CONJ<P>)       { return true;  }
-    template<std::size_t P> constexpr auto op_is_commutative (NAND<P>)          { return true;  }
-    template<std::size_t P> constexpr auto op_is_commutative (NOR<P>)           { return true;  }
-    template<std::size_t P> constexpr auto op_is_commutative (EQUAL_TO<P>)      { return true;  }
-    template<std::size_t P> constexpr auto op_is_commutative (NOT_EQUAL_TO<P>)  { return true;  }
-    template<std::size_t P> constexpr auto op_is_commutative (LESS<P>)          { return false; }
-    template<std::size_t P> constexpr auto op_is_commutative (LESS_EQUAL<P>)    { return false; }
-    template<std::size_t P> constexpr auto op_is_commutative (GREATER<P>)       { return false; }
-    template<std::size_t P> constexpr auto op_is_commutative (GREATER_EQUAL<P>) { return false; }
-    template<std::size_t P> constexpr auto op_is_commutative (MIN<P>)           { return true;  }
-    template<std::size_t P> constexpr auto op_is_commutative (MAX<P>)           { return true;  }
-    template<std::size_t P> constexpr auto op_is_commutative (PLUS<P>)          { return true;  }
-    template<std::size_t P> constexpr auto op_is_commutative (MULTIPLIES<P>)    { return true;  }
-}
-
+#ifndef MIX_DD_OPERATORS_HPP
+#define MIX_DD_OPERATORS_HPP
+
+#include "typedefs.hpp"
+#include "../utils/less_functional.hpp"
+
+namespace teddy
+{
+    namespace impl
+    {
+        template<std::size_t P>
+        inline constexpr auto U = log_val_traits<P>::undefined;
+
+        template<std::size_t P>
+        inline auto constexpr pi_conj = [](auto const l, auto const r) { return utils::min(utils::min(l, r), U<P>); };
+        template<std::size_t P>
+        struct pi_conj_t
+        {
+            template<class T>
+            auto operator () (T const l, T const r) const -> T
+            {
+                return utils::min(utils::min(l, r), U<P>);
+            }
+        };
+
+        template<class BinOp, std::size_t P, auto AbsorbingVal>
+        struct bin_op
+        {
+            using log_t = typename log_val_traits<P>::type;
+
+            [[nodiscard]] constexpr auto operator()
+                (log_t const lhs, log_t const rhs) const noexcept -> log_t
+            {
+                if constexpr (!is_undefined<P>(AbsorbingVal))
+                {
+                    if (AbsorbingVal == lhs || AbsorbingVal == rhs)
+                    {
+                        return AbsorbingVal;
+                    }
+                }
+
+                if (is_nondetermined<P>(lhs) || is_nondetermined<P>(rhs))
+                {
+                    return log_val_traits<P>::nondetermined;
+                }
+
+                return static_cast<log_t>(BinOp () (lhs, rhs));
+            }
+        };
+    }
+
+    struct NOT {};
+
+    template<std::size_t P> struct AND           : public impl::bin_op< utils::logical_and_t,       P, 0          > {};
+    template<std::size_t P> struct OR            : public impl::bin_op< utils::logical_or_t,        P, 1          > {};
+    template<std::size_t P> struct XOR           : public impl::bin_op< utils::logical_xor_t,       P, impl::U<P> > {};
+    template<std::size_t P> struct PI_CONJ       : public impl::bin_op< impl::pi_conj_t<P>,         P, 0          > {};
+    template<std::size_t P> struct NAND          : public impl::bin_op< utils::logical_nand_t,      P, impl::U<P> > {};
+    template<std::size_t P> struct NOR           : public impl::bin_op< utils::logical_nor_t,       P, impl::U<P> > {};
+    template<std::size_t P> struct EQUAL_TO      : public impl::bin_op< utils::equal_to_t,          P, impl::U<P> > {};
+    template<std::size_t P> struct NOT_EQUAL_TO  : public impl::bin_op< utils::not_equal_to_t,      P, impl::U<P> > {};
+    template<std::size_t P> struct LESS          : public impl::bin_op< utils::less_t,              P, impl::U<P> > {};
+    template<std::size_t P> struct LESS_EQUAL    : public impl::bin_op< utils::less_equal_t,        P, impl::U<P> > {};
+    template<std::size_t P> struct GREATER       : public impl::bin_op< utils::greater_t,           P, impl::U<P> > {};
+    template<std::size_t P> struct GREATER_EQUAL : public impl::bin_op< utils::greater_equal_t,     P, impl::U<P> > {};
+    template<std::size_t P> struct MIN           : public impl::bin_op< utils::min_t,               P, 0          > {};
+    template<std::size_t P> struct MAX           : public impl::bin_op< utils::max_t,               P, P - 1      > {};
+    template<std::size_t P> struct PLUS          : public impl::bin_op< utils::plus_mod_t<P>,       P, impl::U<P> > {};
+    template<std::size_t P> struct MULTIPLIES    : public impl::bin_op< utils::multiplies_mod_t<P>, P, 0          > {};
+
+    /**
+     *  @brief Type of unique identifier of operations.
+     */
+    using op_id_t = std::uint8_t;
+
+    auto constexpr op_count () { return std::size_t {16}; }
+
+    /**
+     *  @brief Maps operations to their integer ids. Id is used in the apply cache.
+     */
+    template<std::size_t P> constexpr auto op_id (AND<P>)           { return op_id_t {0};  }
+    template<std::size_t P> constexpr auto op_id (OR<P>)            { return op_id_t {1};  }
+    template<std::size_t P> constexpr auto op_id (XOR<P>)           { return op_id_t {2};  }
+    template<std::size_t P> constexpr auto op_id (PI_CONJ<P>)       { return op_id_t {3};  }
+    template<std::size_t P> constexpr auto op_id (NAND<P>)          { return op_id_t {4};  }
+    template<std::size_t P> constexpr auto op_id (NOR<P>)           { return op_id_t {5};  }
+    template<std::size_t P> constexpr auto op_id (EQUAL_TO<P>)      { return op_id_t {6};  }
+    template<std::size_t P> constexpr auto op_id (NOT_EQUAL_TO<P>)  { return op_id_t {7};  }
+    template<std::size_t P> constexpr auto op_id (LESS<P>)          { return op_id_t {8};  }
+    template<std::size_t P> constexpr auto op_id (LESS_EQUAL<P>)    { return op_id_t {9};  }
+    template<std::size_t P> constexpr auto op_id (GREATER<P>)       { return op_id_t {10}; }
+    template<std::size_t P> constexpr auto op_id (GREATER_EQUAL<P>) { return op_id_t {11}; }
+    template<std::size_t P> constexpr auto op_id (MIN<P>)           { return op_id_t {12}; }
+    template<std::size_t P> constexpr auto op_id (MAX<P>)           { return op_id_t {13}; }
+    template<std::size_t P> constexpr auto op_id (PLUS<P>)          { return op_id_t {14}; }
+    template<std::size_t P> constexpr auto op_id (MULTIPLIES<P>)    { return op_id_t {15}; }
+
+    /**
+     *  @brief Tells whether given operation is commutative or not.
+     */
+    template<std::size_t P> constexpr auto op_is_commutative (AND<P>)           { return true;  }
+    template<std::size_t P> constexpr auto op_is_commutative (OR<P>)            { return true;  }
+    template<std::size_t P> constexpr auto op_is_commutative (XOR<P>)           { return true;  }
+    template<std::size_t P> constexpr auto op_is_commutative (PI_CONJ<P>)       { return true;  }
+    template<std::size_t P> constexpr auto op_is_commutative (NAND<P>)          { return true;  }
+    template<std::size_t P> constexpr auto op_is_commutative (NOR<P>)           { return true;  }
+    template<std::size_t P> constexpr auto op_is_commutative (EQUAL_TO<P>)      { return true;  }
+    template<std::size_t P> constexpr auto op_is_commutative (NOT_EQUAL_TO<P>)  { return true;  }
+    template<std::size_t P> constexpr auto op_is_commutative (LESS<P>)          { return false; }
+    template<std::size_t P> constexpr auto op_is_commutative (LESS_EQUAL<P>)    { return false; }
+    template<std::size_t P> constexpr auto op_is_commutative (GREATER<P>)       { return false; }
+    template<std::size_t P> constexpr auto op_is_commutative (GREATER_EQUAL<P>) { return false; }
+    template<std::size_t P> constexpr auto op_is_commutative (MIN<P>)           { return true;  }
+    template<std::size_t P> constexpr auto op_is_commutative (MAX<P>)           { return true;  }
+    template<std::size_t P> constexpr auto op_is_commutative (PLUS<P>)          { return true;  }
+    template<std::size_t P> constexpr auto op_is_commutative (MULTIPLIES<P>)    { return true;  }
+}
+
 #endif