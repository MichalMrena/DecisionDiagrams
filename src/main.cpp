#include <iostream>
#include <iomanip>

#include "lib/utils/stopwatch.hpp"
#include "lib/utils/print.hpp"
#include "lib/utils/object_pool.hpp"
#include "lib/mdd_manager.hpp"
#include "lib/bdd_manager.hpp"

#include "test/test_mdd.hpp"
#include "test/test_reliability.hpp"

#include <bitset>
#include <cassert>

using namespace mix::dd;
using namespace mix::utils;
using namespace mix::dd::test;

auto pla_sanity_check()
{
    auto constexpr plaDir = "/mnt/c/Users/mrena/Desktop/pla_files/IWLS93/pla/";
    auto const files = {"16-adder_col.pla", "15-adder_col.pla", "14-adder_col.pla", "13-adder_col.pla", "12-adder_col.pla", "11-adder_col.pla", "10-adder_col.pla", "apex1.pla", "apex3_alt.pla", "apex5.pla", "seq.pla", "spla.pla"};
    // auto const files = {"14-adder_col.pla", "13-adder_col.pla", "12-adder_col.pla", "11-adder_col.pla", "10-adder_col.pla", "apex1.pla", "apex3_alt.pla", "apex5.pla", "seq.pla", "spla.pla"};
    // auto const files = {"10-adder_col.pla"};

    for (auto const fileName : files)
    {
        auto const filePath = mix::utils::concat(plaDir , fileName);
        auto const file     = pla_file::load_file(filePath);
        auto manager        = bdd_manager<void, void>(file.variable_count());
        auto const ds       = manager.from_pla(file, fold_e::tree);
        auto sum            = 0ul;
        for (auto& d : ds)
        {
            sum += manager.vertex_count(d);
        }
        std::cout << fileName << " [" << sum << "] " << std::endl;
    }
}

auto pla_test_speed()
{
    auto constexpr plaDir = "/mnt/c/Users/mrena/Desktop/pla_files/IWLS93/pla/";
    auto const files = {"16-adder_col.pla", "15-adder_col.pla", "14-adder_col.pla", "13-adder_col.pla", "12-adder_col.pla", "11-adder_col.pla", "10-adder_col.pla", "apex1.pla", "apex3_alt.pla", "apex5.pla", "seq.pla", "spla.pla"};
    // auto const files = {"14-adder_col.pla", "13-adder_col.pla", "12-adder_col.pla", "11-adder_col.pla", "10-adder_col.pla", "apex1.pla", "apex3_alt.pla", "apex5.pla", "seq.pla", "spla.pla"};
    // auto const files = {"16-adder_col.pla", "15-adder_col.pla", "14-adder_col.pla", "13-adder_col.pla", "12-adder_col.pla", "11-adder_col.pla", "10-adder_col.pla"};
    // auto const files = {"15-adder_col.pla"};

    auto const build_diagrams = [](auto const& plaFileRef)
    {
        auto manager  = bdd_manager<void, void>(plaFileRef.get().variable_count());
        auto const ds = manager.from_pla(plaFileRef.get(), fold_e::left);
    };

    for (auto fileName : files)
    {
        auto const filePath = mix::utils::concat(plaDir , fileName);
        auto const plaFile  = pla_file::load_file(filePath);
        auto const elapsed  = avg_run_time(1, std::bind_front(build_diagrams, std::cref(plaFile)));
        printl(concat(fileName , " -> " , elapsed , "ms"));
    }
}

auto sift()
{
    auto m  = make_bdd_manager(8);
    register_manager(m);
    auto& x = m;
    auto f  = (x(0) && x(4)) || (x(1) && x(5)) || (x(2) && x(6)) || (x(3) && x(7));
    std::cout << "before: " << m.vertex_count(f) << '\n';
    m.collect_garbage();
    m.sift_variables();
    std::cout << "after: " << m.vertex_count(f) << '\n';
    auto fr = m.reduce(f);
    std::cout << "after reduce: " << m.vertex_count(fr) << '\n';
    m.to_dot_graph(std::cout, f);
}

auto example()
{
    auto m  = mdd_manager<void, void, 3>(3);
    auto& x = m;
    register_manager(m);
    auto f  = m.apply<MAX>(m.apply<MIN>(x(0), x(1)), x(2));
    m.to_dot_graph(std::cout, f);
    auto sc = m.satisfy_count(1, f);
}

auto main () -> int
{
    // pla_sanity_check();
    // pla_test_speed();

    // xor hash combine pre apply cache?
    // je symetrický, takže by dobre riešil komutatívnosť
    // stačilo by potom upraviť porvnávanie kľúča aby bralo do úvahy komutatívnosť

    // satisfy_count to go step

    // zbaviť sa nodomain

    // move a forward makrá, see. https://foonathan.net/2020/09/move-forward/

<<<<<<< HEAD
   test_mdd_random<3>(10, order_e::Random, domain_e::Nonhomogenous);
   test_mdd_vector(10);
   test_bss();
   test_mss();

=======
//    test_mdd_random<3>(1, order_e::Random, domain_e::Nonhomogenous, 117);
   test_mdd_random<3>(10, order_e::Random, domain_e::Nonhomogenous);
//    test_mdd_vector(10);
//    test_bss();
//    test_mss();

//  sift();
>>>>>>> 37ea66c4
    // example();

    std::cout << "Done." << '\n';
    return 0;
}<|MERGE_RESOLUTION|>--- conflicted
+++ resolved
@@ -102,21 +102,12 @@
 
     // move a forward makrá, see. https://foonathan.net/2020/09/move-forward/
 
-<<<<<<< HEAD
    test_mdd_random<3>(10, order_e::Random, domain_e::Nonhomogenous);
    test_mdd_vector(10);
    test_bss();
    test_mss();
 
-=======
-//    test_mdd_random<3>(1, order_e::Random, domain_e::Nonhomogenous, 117);
-   test_mdd_random<3>(10, order_e::Random, domain_e::Nonhomogenous);
-//    test_mdd_vector(10);
-//    test_bss();
-//    test_mss();
-
 //  sift();
->>>>>>> 37ea66c4
     // example();
 
     std::cout << "Done." << '\n';
