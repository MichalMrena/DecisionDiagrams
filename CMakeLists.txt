cmake_minimum_required(
    VERSION
        3.19
)

project(
        TeDDy
    VERSION
        4.0
    DESCRIPTION
        "C++ library for creating and manipulating decision diagrams"
    LANGUAGES
        CXX
)

<<<<<<< HEAD
include(GNUInstallDirs)

set(
    CMAKE_MODULE_PATH
        ${CMAKE_MODULE_PATH}
        "${CMAKE_SOURCE_DIR}/cmake/modules"
)

=======
>>>>>>> 293a8c63
add_library(
        libteddy
    INTERFACE
)

target_include_directories(
        libteddy
    INTERFACE
        $<BUILD_INTERFACE:${CMAKE_CURRENT_SOURCE_DIR}>
        $<INSTALL_INTERFACE:${CMAKE_INSTALL_INCLUDEDIR}>
)

# add_subdirectory(
#     tests
# )

add_subdirectory(
    src
)

add_subdirectory(
    misc
)

include(GNUInstallDirs)

install(
    DIRECTORY
        libteddy
    DESTINATION
        ${CMAKE_INSTALL_INCLUDEDIR}
)<|MERGE_RESOLUTION|>--- conflicted
+++ resolved
@@ -13,7 +13,6 @@
         CXX
 )
 
-<<<<<<< HEAD
 include(GNUInstallDirs)
 
 set(
@@ -22,8 +21,6 @@
         "${CMAKE_SOURCE_DIR}/cmake/modules"
 )
 
-=======
->>>>>>> 293a8c63
 add_library(
         libteddy
     INTERFACE
