BIN := main
<<<<<<< HEAD
COMPILE_FLAGS = -MMD -MP -std=c++20 -Wall -Wextra -Wpedantic -Wconversion -Wsign-conversion -Wshadow
LINK_FLAGS = 
=======
COMPILE_FLAGS = -MMD -MP -std=c++17 -stdlib=libc++ -Wall -Wextra -Wpedantic -Wconversion -Wshadow
LINK_FLAGS = -stdlib=libc++ -L/usr/local/lib/ -Wl,-rpath,/usr/local/lib/
>>>>>>> e2e9b949
SRC_DIRS := ./src
CXX = clang++

ifdef DEBUG
	COMPILE_FLAGS += -g
	BUILD_DIR ?= ./build/debug
else
	COMPILE_FLAGS += -O3
	BUILD_DIR ?= ./build/release
endif

SRCS := $(shell find $(SRC_DIRS) -name *.cpp)
OBJS := $(SRCS:%=$(BUILD_DIR)/%.o)
DEPS := $(OBJS:.o=.d)

$(BUILD_DIR)/$(BIN): $(OBJS)
	$(CXX) $(OBJS) $(LINK_FLAGS) -o $@

$(BUILD_DIR)/%.cpp.o: %.cpp
	mkdir -p $(dir $@)
	$(CXX) $(COMPILE_FLAGS) -c $< -o $@

.PHONY: clean

clean:
	rm -r ./build

-include $(DEPS)<|MERGE_RESOLUTION|>--- conflicted
+++ resolved
@@ -1,36 +1,31 @@
-BIN := main
-<<<<<<< HEAD
-COMPILE_FLAGS = -MMD -MP -std=c++20 -Wall -Wextra -Wpedantic -Wconversion -Wsign-conversion -Wshadow
-LINK_FLAGS = 
-=======
-COMPILE_FLAGS = -MMD -MP -std=c++17 -stdlib=libc++ -Wall -Wextra -Wpedantic -Wconversion -Wshadow
-LINK_FLAGS = -stdlib=libc++ -L/usr/local/lib/ -Wl,-rpath,/usr/local/lib/
->>>>>>> e2e9b949
-SRC_DIRS := ./src
-CXX = clang++
-
-ifdef DEBUG
-	COMPILE_FLAGS += -g
-	BUILD_DIR ?= ./build/debug
-else
-	COMPILE_FLAGS += -O3
-	BUILD_DIR ?= ./build/release
-endif
-
-SRCS := $(shell find $(SRC_DIRS) -name *.cpp)
-OBJS := $(SRCS:%=$(BUILD_DIR)/%.o)
-DEPS := $(OBJS:.o=.d)
-
-$(BUILD_DIR)/$(BIN): $(OBJS)
-	$(CXX) $(OBJS) $(LINK_FLAGS) -o $@
-
-$(BUILD_DIR)/%.cpp.o: %.cpp
-	mkdir -p $(dir $@)
-	$(CXX) $(COMPILE_FLAGS) -c $< -o $@
-
-.PHONY: clean
-
-clean:
-	rm -r ./build
-
+BIN := main
+COMPILE_FLAGS = -MMD -MP -std=c++17 -stdlib=libc++ -Wall -Wextra -Wpedantic -Wconversion -Wshadow
+LINK_FLAGS = -stdlib=libc++ -L/usr/local/lib/ -Wl,-rpath,/usr/local/lib/
+SRC_DIRS := ./src
+CXX = clang++
+
+ifdef DEBUG
+	COMPILE_FLAGS += -g
+	BUILD_DIR ?= ./build/debug
+else
+	COMPILE_FLAGS += -O3
+	BUILD_DIR ?= ./build/release
+endif
+
+SRCS := $(shell find $(SRC_DIRS) -name *.cpp)
+OBJS := $(SRCS:%=$(BUILD_DIR)/%.o)
+DEPS := $(OBJS:.o=.d)
+
+$(BUILD_DIR)/$(BIN): $(OBJS)
+	$(CXX) $(OBJS) $(LINK_FLAGS) -o $@
+
+$(BUILD_DIR)/%.cpp.o: %.cpp
+	mkdir -p $(dir $@)
+	$(CXX) $(COMPILE_FLAGS) -c $< -o $@
+
+.PHONY: clean
+
+clean:
+	rm -r ./build
+
 -include $(DEPS)