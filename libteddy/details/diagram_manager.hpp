#ifndef LIBTEDDY_DETAILS_DIAGRAM_MANAGER_HPP
#define LIBTEDDY_DETAILS_DIAGRAM_MANAGER_HPP

#include <libteddy/details/diagram.hpp>
#include <libteddy/details/node_manager.hpp>
#include <libteddy/details/operators.hpp>
#include <libteddy/details/pla_file.hpp>
#include <libteddy/details/stats.hpp>
#include <libteddy/details/tools.hpp>
#include <libteddy/details/types.hpp>

#include <cmath>
#include <concepts>
#include <initializer_list>
#include <iterator>
#include <optional>
#include <ranges>
#include <vector>

namespace teddy
{
template<class Vars>
concept in_var_values = requires(Vars values, int32 index) {
                            {
                                values[index]
                            } -> std::convertible_to<int32>;
                        };

template<class Vars>
concept out_var_values = requires(Vars values, int32 index, int32 value) {
                             values[index] = value;
                         };

template<class Node>
concept expression_node = requires(Node node, int32 value) {
                              {
                                  node.is_variable()
                              } -> std::same_as<bool>;
                              {
                                  node.is_constant()
                              } -> std::same_as<bool>;
                              {
                                  node.is_operation()
                              } -> std::same_as<bool>;
                              {
                                  node.get_index()
                              } -> std::same_as<int32>;
                              {
                                  node.get_value()
                              } -> std::same_as<int32>;
                              {
                                  node.evaluate(value, value)
                              } -> std::same_as<int32>;
                              {
                                  node.get_left()
                              } -> std::same_as<Node const&>;
                              {
                                  node.get_right()
                              } -> std::same_as<Node const&>;
                          };

template<class Degree>
concept is_bdd = std::same_as<degrees::fixed<2>, Degree>;

template<class F>
concept int_to_int = requires(F function, int32 value) {
                         {
                             function(value)
                         } -> std::convertible_to<int32>;
                     };

enum class fold_type
{
    Left,
    Tree
};

struct var_cofactor
{
    int32 index_;
    int32 value_;
};

/**
 *  \class diagram_manager
 *  \brief Base class for all diagram managers that generically
 *  implements all of the algorithms.
 */
template<class Data, class Degree, class Domain>
class diagram_manager
{
public:
    /**
     *  \brief Alias for the diagram type used in the
     *  functions of this manager.
     */
    using diagram_t = diagram<Data, Degree>;

public:
    /**
     *  \brief Creates diagram representing constant function
     *  \param val Value of the constant function
     *  \return Diagram representing constant function
     */
    auto constant (int32 val) -> diagram_t;

    /**
     *  \brief Creates diagram representing function of single variable
     *  \param index Index of the variable
     *  \return Diagram of a function of single variable
     */
    auto variable (int32 index) -> diagram_t;

    /**
     *  \brief Creates BDD representing function of complemented variable
     *  \param index Index of the variable
     *  \return Diagram of a function of single variable
     */
    template<class Foo = void>
    requires(is_bdd<Degree>)
    auto variable_not (int32 index) -> utils::second_t<Foo, diagram_t>;

    /**
     *  \brief Creates diagram representing function of single variable
     *  \param i Index of the variable
     *  \return Diagram of a function of single variable
     */
    auto operator() (int32 index) -> diagram_t;

    /**
     *  \brief Creates vector of diagrams representing single variables
     *  \tparam T integral type convertible to unsgined int
     *  \param indices initializer list of indices
     *  \return Vector of diagrams
     */
    template<std::convertible_to<int32> T>
    auto variables (std::initializer_list<T> indices) -> std::vector<diagram_t>;

    /**
     *  \brief Creates vector of diagrams representing functions
     *  of single variables
     *
     *  \tparam I iterator type for the input range.
     *  \tparam S sentinel type for \p I . (end iterator)
     *  \param first iterator to the first element of range of indices
     *  represented by integral type convertible to unsgined int.
     *  \param last sentinel for \p first (end iterator).
     *  \return Vector of diagrams.
     */
    template<std::input_iterator I, std::sentinel_for<I> S>
    auto variables (I first, S last) -> std::vector<diagram_t>;

    /**
     *  \brief Creates vector of diagrams representing single variables
     *  \tparam Is range of integral indices
     *  \param indices range of Ts (e.g. std::vector<int>)
     *  \return Vector of diagrams
     */
    template<std::ranges::input_range Is>
    auto variables (Is const& indices) -> std::vector<diagram_t>;

    /**
     *  \brief Creates diagram from a truth vector of a function
     *
     *  Example for the function f(x) = max(x0, x1, x2):
     *  \code
     *  // Truth table:
     *  +----+----+----+----+---+----+-----+----+---+
     *  | x1 | x2 | x3 | f  | _ | x1 |  x2 | x3 | f |
     *  +----+----+----+----+---+----+-----+----+---+
     *  | 0  | 0  | 0  | 0  |   | 1  |  0  | 0  | 1 |
     *  | 0  | 0  | 1  | 1  |   | 1  |  0  | 1  | 1 |
     *  | 0  | 0  | 2  | 2  |   | 1  |  0  | 2  | 2 |
     *  | 0  | 1  | 0  | 1  |   | 1  |  1  | 0  | 1 |
     *  | 0  | 1  | 1  | 1  |   | 1  |  1  | 1  | 1 |
     *  | 0  | 1  | 2  | 2  |   | 1  |  1  | 2  | 2 |
     *  +----+----+----+----+---+----+-----+----+---+
     *  \endcode
     *
     *  \code
     *  // Truth vector:
     *  [0 1 2 1 1 2 1 1 2 1 1 2]
     *  \endcode
     *
     *  \code
     *  // Teddy code:
     *  teddy::ifmdd_manager<3> manager(3, 100, {2, 2, 3});
     *  std::vector<int> vec {0, 1, 2, 1, 1, 2, 1, 1, 2, 1, 1, 2};
     *  diagram_t f = manager.from_vector(vec);
     *  \endcode
     *
     *  \tparam I Iterator type for the input range.
     *  \tparam S Sentinel type for \p I (end iterator)
     *  \param first iterator to the first element of the truth vector
     *  \param last sentinel for \p first (end iterator)
     *  \return Diagram representing function given by the truth vector
     */
    template<std::input_iterator I, std::sentinel_for<I> S>
    auto from_vector (I first, S last) -> diagram_t;

    /**
     *  \brief Creates diagram from a truth vector of a function
     *
     *  See the other overload for details.
     *
     *  \tparam R Type of the range that contains the truth vector
     *  \param vector Range representing the truth vector
     *  Elements of the range must be convertible to int
     *  \return Diagram representing function given by the truth vector
     */
    template<std::ranges::input_range R>
    auto from_vector (R&& vector) -> diagram_t;

    /**
     *  \brief Creates truth vector from the diagram
     *
     *  Significance of variables is the same as in the \c from_vector
     *  function i.e., variable on the last level of the diagram is
     *  least significant. The following assertion holds:
     *  \code
     *  assert(manager.from_vector(manager.to_vector(d)))
     *  \endcode
     *
     *  \param diagram Diagram
     *  \return Vector of ints representing the truth vector
     */
    auto to_vector (diagram_t const& diagram) const -> std::vector<int32>;

    /**
     *  \brief Creates truth vector from the diagram
     *  \tparam O Output iterator type
     *  \param diagram Diagram
     *  \param out Output iterator that is used to output the truth vector
     */
    template<std::output_iterator<teddy::int32> O>
    auto to_vector_g (diagram_t const& diagram, O out) const -> void;

    /**
     *  \brief Creates BDDs defined by PLA file.
     *
     *  \tparam Foo Dummy template to enable SFINE.
     *  \param file PLA file loaded in the instance of \c pla_file class.
     *  \param foldType fold type used in diagram creation.
     *  \return Vector of diagrams.
     */
    template<class Foo = void>
    requires(is_bdd<Degree>)
    auto from_pla (pla_file const& file, fold_type foldType = fold_type::Tree)
        -> utils::second_t<Foo, std::vector<diagram_t>>;

    /**
     *  \brief Creates diagram from an expression tree (AST).
     *  \tparam Node Node type of the tree.
     *          Must provide API given by the concept.
     *          Required API might change in the future.
     *  \param root Root of the expression tree.
     *  \return Diagram representing function defined by the expression.
     */
    template<expression_node Node>
    auto from_expression_tree (Node const& root) -> diagram_t;

    /**
     *  \brief Merges two diagrams using given binary operation.
     *
     *  Binary operations are defined in the namespace \c teddy::ops .
     *  All availabe operations are listed in the following table:
     *  \code
     *  +-------------------+---------------------------------------+
     *  | Binary operation  |           Description                 |
     *  +-------------------+---------------------------------------+
     *  | AND               | Logical and. ^ $                      |
     *  | OR                | Logical or. ^ $                       |
     *  | XOR               | Logical xor. ^ $                      |
     *  | NAND              | Logical nand. ^ $                     |
     *  | NOR               | Logical nor. ^ $                      |
     *  | XNOR              | Logical xnor. ^ $                     |
     *  | IMPLIES           | Logical implication. ^ $              |
     *  | EQUAL_TO          | Equal to relation. ^                  |
     *  | NOT_EQUAL_TO      | Not equal to relation. ^              |
     *  | LESS              | Less than relation. ^                 |
     *  | LESS_EQUAL        | Less than or equal relation. ^        |
     *  | GREATER           | Greater than relation. ^              |
     *  | GREATER_EQUAL     | Greater than or equal relation. ^     |
     *  | MIN               | Minimum of two values.                |
     *  | MAX               | Maximum of two values.                |
     *  | PLUS<M>           | Modular addition: (a + b) mod M.      |
     *  | MULTIPLIES<M>     | Modular multiplication: (a * b) mod M.|
     *  +-------------------+---------------------------------------+
     *  ^ 0 is false and 1 is true
     *  $ assumes that arguments are 0 or 1
     *
     *  // Examples:
     *  manager.apply<teddy::ops::AND>(bdd1, bdd2);
     *  manager.apply<teddy::ops::PLUS<4>>(mdd1, mdd2);
     *  \endcode
     *
     *  \tparam Op Binary operation
     *  \param lhs first diagram
     *  \param rhs second diagram
     *  \return Diagram representing merger of \p lhs and \p rhs
     */
    template<teddy_bin_op Op>
    auto apply (diagram_t const& lhs, diagram_t const& rhs) -> diagram_t;

    /**
     *  \brief TODO
     */
    template<teddy_bin_op Op, class... Diagram>
    auto apply_n (Diagram const&... diagrams) -> diagram_t;

    // TODO apply_own

    /**
     *  \brief Merges diagams in the range using the \c apply function
     *  and binary operation
     *
     *  Uses left fold order of evaluation (sequentially from the left).
     *
     *  \code
     *  // Example:
     *  std::vector<diagram_t> vs = manager.variables({0, 1, 2});
     *  diagram_t product = manager.left_fold<teddy::ops>(vs);
     *  \endcode
     *
     *  \tparam Op Binary operation
     *  \tparam R Range containing diagrams (e.g. std::vector<diagram_t>)
     *  \param diagrams Input range of diagrams to be merged
     *  \return Diagram representing merger of all diagrams from the range
     */
    template<teddy_bin_op Op, std::ranges::input_range R>
    auto left_fold (R const& diagrams) -> diagram_t;

    /**
     *  \brief Merges diagams in the range using the \c apply function
     *  and binary operation
     *
     *  Uses left fold order of evaluation (sequentially from the left).
     *
     *  \code
     *  // Example:
     *  std::vector<diagram_t> vs = manager.variables({0, 1, 2});
     *  diagram_t product = manager.left_fold<teddy::ops>(
     *      vs.begin(), vs.end());
     *  \endcode
     *
     *  \tparam Op Binary operation
     *  \tparam I Range iterator type
     *  \tparam S Sentinel type for \c I (end iterator)
     *  \param first Input iterator to the first diagram
     *  \param last Sentinel for \p first (end iterator)
     *  \return Diagram representing merger of all diagrams from the range
     */
    template<teddy_bin_op Op, std::input_iterator I, std::sentinel_for<I> S>
    auto left_fold (I first, S last) -> diagram_t;

    /**
     *  \brief Merges diagams in the range using the \c apply function
     *  and binary operation
     *
     *  Uses tree fold order of evaluation ((d1 op d2) op (d3 op d4) ...) .
     *  Tree fold uses the input range \p range to store some intermediate
     *  results. \p range is left in valid but unspecified state.
     *
     *  \code
     *  // Example:
     *  std::vector<diagram_t> vs = manager.variables({0, 1, 2});
     *  diagram_t product = manager.tree_fold<teddy::ops>(vs);
     *  \endcode
     *
     *  \tparam Op Binary operation
     *  \tparam R Range containing diagrams (e.g. std::vector<diagram_t>)
     *  \param diagrams Random access range of diagrams to be merged
     *  (e.g. std::vector)
     *  \return Diagram representing merger of all diagrams from the range
     */
    template<teddy_bin_op Op, std::ranges::random_access_range R>
    auto tree_fold (R& diagrams) -> diagram_t;

    /**
     *  \brief Merges diagams in the range using the \c apply function
     *  and binary operation
     *
     *  Uses tree fold order of evaluation ((d1 op d2) op (d3 op d4) ...) .
     *  Tree fold uses the input range \p range to store some intermediate
     *  results. \p range is left in valid but unspecified state.
     *
     *  \code
     *  // Example:
     *  std::vector<diagram_t> vs = manager.variables({0, 1, 2});
     *  diagram_t product = manager.tree_fold<teddy::ops>(
     *      vs.begin(), vs.end());
     *  \endcode
     *
     *  \tparam Op Binary operation
     *  \tparam I Range iterator type
     *  \tparam S Sentinel type for \c I (end iterator)
     *  \param first Random access iterator to the first diagram
     *  \param last Sentinel for \p first (end iterator)
     *  \return Diagram representing merger of all diagrams from the range
     */
    template<
        teddy_bin_op Op,
        std::random_access_iterator I,
        std::sentinel_for<I> S>
    auto tree_fold (I first, S last) -> diagram_t;

    /**
     *  \brief Evaluates value of the function represented by the diagram
     *
     *  Complexity is \c O(n) where \c n is the number of variables.
     *
     *  \tparam Vars Container type that defines operator[] and returns
     *  value convertible to int
     *  \param diagram Diagram
     *  \param values Container holding values of variables
     *  \return Value of the function represented by \p d for variable
     *  values given in \p vs
     */
    template<in_var_values Vars>
    auto evaluate (diagram_t const& diagram, Vars const& values) const -> int32;

    /**
     *  \brief Calculates number of variable assignments for which
     *  the functions evaluates to certain value
     *
     *  Complexity is \c O(|d|) where \c |d| is the number of nodes.
     *
     *  \param value Value of the function
     *  \param diagram Diagram representing the function
     *  \return Number of different variable assignments for which the
     *  the function represented by \p d evaluates to \p val
     */
    auto satisfy_count (int32 value, diagram_t const& diagram) -> int64;

    /**
     *  \brief Finds variable assignment for which diagram evaluates to \p value
     *
     *  Complexity is \c O(|n|) where \c |n| is the number of nodes.
     *
     *  \param value Value of the function
     *  \param diagram Diagram representing the function
     *  \return Optinal containing variable assignment or std::nullopt
     *          if there is no such an assignment
     */
    template<out_var_values Vars>
    auto satisfy_one (int32 value, diagram_t const& diagram)
        -> std::optional<Vars>;

    /**
     *  \brief Enumerates all elements of the satisfying set.
     *
     *  Enumerates all elements of the satisfying set of the function
     *  i.e. variable assignments for which the function
     *  evaluates to certain value.
     *
     *  Complexity is \c O(n*|Sf|) where \c |Sf| is the size of the
     *  satisfying set and \c n is the number of variables. Please
     *  note that this is quite high for bigger functions and
     *  the computation will probably not finish in reasonable time.
     *
     *  \tparam Vars Container type that defines \c operator[] and allows
     *  assigning integers, std::vector is also allowed
     *  \param value Value of the function
     *  \param diagram Diagram representing the function
     *  \return Vector of \p Vars
     */
    template<out_var_values Vars>
    auto satisfy_all (int32 value, diagram_t const& diagram) const
        -> std::vector<Vars>;

    /**
     *  \brief Enumerates all elements of the satisfying set.
     *
     *  Enumerates all elements of the satisfying set of the function
     *  i.e. variable assignments for which the function
     *  evaluates to certain value.
     *
     *  Complexity is \c O(n*|Sf|) where \c |Sf| is the size of the
     *  satisfying set and \c n is the number of variables. Please
     *  note that this is quite high for bigger functions and
     *  the computation will probably not finish in reasonable time.
     *
     *  \tparam Vars Container type that defines \c operator[] and allows
     *  assigning integers. std::vector is also allowed.
     *  \tparam O Output iterator type.
     *  \param value Value of the function
     *  \param diagram Diagram representing the function
     *  \param out Output iterator that is used to output instances
     *  of \p Vars .
     */
    template<out_var_values Vars, std::output_iterator<Vars> O>
    auto satisfy_all_g (int32 value, diagram_t const& diagram, O out) const
        -> void;

    /**
     *  \brief Calculates cofactor of the functions
     *
     *  Calculates cofactor of the function i.e. fixes value of the \p i th
     *  variable to the value \p val .
     *
     *  \param diagram Diagram representing the function
     *  \param varIndex Index of the variable to be fixed
     *  \param varValue Value to which the \p i th varibale should be fixed
     *  \return Diagram representing cofactor of the function
     */
    auto get_cofactor (
        diagram_t const& diagram,
        int32 varIndex,
        int32 varValue
    ) -> diagram_t;

    auto get_cofactor (
        diagram_t const& diagram,
        std::vector<var_cofactor> const& vars
    ) -> diagram_t;

    /**
     *  \brief Transforms values of the function
     *
     *  \code
     *  // Example of the call with 4-valued MDD.
     *  manager.transform(diagram, [](int v)
     *  {
     *      return 3 - v;
     *  });
     *  \endcode
     *
     *  \tparam F Type of the transformation function
     *  \param diagram Diagram representing the function
     *  \param transformer Transformation function that is applied
     *  to values of the function.
     *  \return Diagram representing transformed function
     */
    template<int_to_int F>
    auto transform (diagram_t const& diagram, F transformer) -> diagram_t;

    /**
     *  \brief Negates Boolean function
     *  \param diagram Diagram representing the function
     *  \param transformer Transformation function that is applied
     *  to values of the function.
     *  \return Diagram representing transformed function
     */
    template<class Foo = void>
    requires(is_bdd<Degree>)
    auto negate (diagram_t const& diagram) -> utils::second_t<Foo, diagram_t>;

    /**
     *  \brief Enumerates indices of variables that the function depends on
     *  \param diagram Diagram representing the function
     *  \return Vector of indices
     */
    auto get_dependency_set (diagram_t const& diagram) const
        -> std::vector<int32>;

    /**
     *  \brief Enumerates indices of variables that the function depends on
     *  \tparam O Output iterator type.
     *  \param diagram Diagram representing the function.
     *  \param out Output iterator that is used to output indices.
     */
    template<std::output_iterator<int32> O>
    auto get_dependency_set_g (diagram_t const& diagram, O out) const -> void;

    /**
     *  \brief Reduces diagrams to its canonical form
     *
     *  You probably won't need to call this.
     *
     *  \param  diagram Diagram
     *  \return Diagram in a reduced canonical form
     */
    auto reduce (diagram_t const& diagram) -> diagram_t;

    /**
     *  \brief Returns number of nodes that are currently
     *  used by the manager.
     *
     *  This function returns number of nodes that are currently stored
     *  in the unique tables. Total number of allocated nodes might
     *  and probably will be higher. See implementation details on github
     *  for details.
     *
     *  \return Number of nodes
     */
    [[nodiscard]] auto get_node_count () const -> int64;

    /**
     *  \brief Returns number of nodes in the diagram including
     *  terminal nodes
     *  \param diagram Diagram
     *  \return Number of node
     */
    auto get_node_count (diagram_t const& diagram) const -> int64;

    /**
     *  \brief Prints dot representation of the graph
     *
     *  Prints dot representation of the entire multi rooted graph to
     *  the output stream.
     *
     *  \param out Output stream (e.g. \c std::cout or \c std::ofstream )
     */
    auto to_dot_graph (std::ostream& out) const -> void;

    /**
     *  \brief Prints dot representation of the diagram
     *
     *  Prints dot representation of the diagram to
     *  the output stream.
     *
     *  \param out Output stream (e.g. \c std::cout or \c std::ofstream )
     *  \param diagram Diagram
     */
    auto to_dot_graph (std::ostream& out, diagram_t const& diagram) const
        -> void;

    /**
     *  \brief Runs garbage collection.
     *
     *  Forces the garbage collection to run which removes nodes that are
     *  not referenced from the unique tables. These nodes, however, are
     *  not deallocated. See implementation details on github
     *  for details.
     *  GC is run automatically so you probably won't need to run
     *  this function yourself.
     */
    auto force_gc () -> void;

    /**
     *  \brief Runs variable reordering heuristic.
     */
    auto force_reorder () -> void;

    /**
     *  \brief Clears apply cache.
     */
    auto clear_cache () -> void;

    /**
     *  \brief Returns number of variables for this manager
     *  set in the constructor.
     *  \return Number of variables.
     */
    [[nodiscard]] auto get_var_count () const -> int32;

    /**
     *  \brief Returns current order of variables.
     *
     *  If no sifting was performed in between call to the constructor
     *  and call to this function then the order is the same as
     *  specified in the constructor.
     *
     *  \return Vector of indices. Index at l-th position is the
     *  index of variable at l-th level of the diagram.
     */
    [[nodiscard]] auto get_order () const -> std::vector<int32> const&;

    /**
     *  \brief Return domains of variables.
     *
     *  In case of \c bdd_manager and \c mdd_manager domains of each
     *  variable is the same i.e. 2 or P. In case of \c imdd_manager
     *  and \c ifmdd_manager the domains are the same as set
     *  in the constructor.
     *
     *  \return Vector of domains.
     */
    [[nodiscard]] auto get_domains () const -> std::vector<int32>;

    /**
     *  \brief Sets the relative cache size w.r.t the number of nodes
     *
     *  Size of the cache is calculated as:
     *  \code
     *  ratio * uniqueNodeCount
     *  \endcode
     *
     *  \param ratio Number from the interval (0,oo)
     */
    auto set_cache_ratio (double ratio) -> void;

    /**
     *  \brief Sets ratio used to determine new node pool allocation
     *
     *  New pool is allocated if:
     *  \code
     *  garbageCollectedNodes < ratio * initNodeCount
     *  \endcode
     *
     *  \param ratio Number from the interval [0,1]
     */
    auto set_gc_ratio (double ratio) -> void;

    /**
     *  \brief Enables or disables automatic variable reordering
     *
     *  Note that when automatic reordering is enabled the manager
     *  can't guarantee that all diagrams will remain canonical.
     *  To ensure that a diagram \c d is canonical
     *  (e.g. to compare two functions), you need to call \c reduce on them.
     *
     *  \param doReorder Specifies whether to disable (false) or
     *           enable (true) automatic reordering
     */
    auto set_auto_reorder (bool doReorder) -> void;

protected:
    using node_t        = typename diagram<Data, Degree>::node_t;
    using son_container = typename node_t::son_container;

private:
    template<int32 Size>
    struct node_pack
    {
        node_t* key_[static_cast<std::size_t>(Size)] {nullptr};
        node_t* result_ {nullptr};
    };

    // TODO tmp
    template<int32 Size, class... Node>
    static auto pack_equals (node_pack<Size> const& pack, Node... nodes)
    {
        node_t* nodeArray[] {nodes...};
        for (int32 k = 0; k < Size; ++k)
        {
            if (pack.key_[k] != nodeArray[k])
            {
                return false;
            }
        }
        return true;
    }

private:
    // TODO namiesto mema by sa dali pouzit data,
    // idealne keby data bolo iba pole bytov a dalo by sa tam ulozit cokolvek

    auto variable_impl (int32 index) -> node_t*;

    template<class Op>
    auto apply_impl (Op operation, node_t* lhs, node_t* rhs) -> node_t*;

    template<class Op, class... Node>
    auto apply_n_impl (
        std::vector<node_pack<sizeof...(Node)>>& cache,
        Op operation,
        Node... nodes
    ) -> node_t*;

    template<class Vars>
    auto satisfy_one_impl (int32 value, Vars& vars, node_t* node) -> bool;

    template<class Vars, class OutputIt>
    auto satisfy_all_impl (
        int32 value,
        Vars& vars,
        OutputIt out,
        node_t* node,
        int32 level
    ) const -> void;

    auto get_cofactor_impl (
        std::unordered_map<node_t*, node_t*>& memo,
        int32 varIndex,
        int32 varValue,
        node_t* node
    ) -> node_t*;

    auto get_cofactor_impl (
        std::unordered_map<node_t*, node_t*>& memo,
        std::vector<var_cofactor> const& vars,
        node_t* node,
        int32 toCofactor
    ) -> node_t*;

    template<class F>
    auto transform_impl (
        std::unordered_map<node_t*, node_t*>& memo,
        F transformer,
        node_t* node
    ) -> node_t*;

    template<class ExprNode>
    auto from_expression_tree_impl (
        std::vector<node_pack<2>>& cache,
        ExprNode const& exprNode
    ) -> node_t*;

protected:
    /**
     *  \brief Initializes diagram manager.
     *
     *  This overload is for managers that have fixed domains
     *  (known at copile time).
     *
     *  \param varCount Number of variables.
     *  \param nodePoolSize Number of nodes that is pre-allocated.
     *  \param extraNodePoolSize Size of the additional node pools.
     *  \param order Order of variables.
     */
    diagram_manager(
        int32 varCount,
        int64 nodePoolSize,
        int64 extraNodePoolSize,
        std::vector<int32> order
    )
    requires(domains::is_fixed<Domain>::value);

    /**
     *  \brief Initializes diagram manager.
     *
     *  This overload is for managers that have mixed domains
     *  specified by the \p ds paramter.
     *
     *  \param varCount Number of variables.
     *  \param nodePoolSize Number of nodes that is pre-allocated.
     *  \param extraNodePoolSize Size of the additional node pools.
     *  \param ds Domains of varibales.
     *  \param order Order of variables.
     */
    diagram_manager(
        int32 varCount,
        int64 nodePoolSize,
        int64 extraNodePoolSize,
        domains::mixed domain,
        std::vector<int32> order
    )
    requires(domains::is_mixed<Domain>::value);

public:
    diagram_manager(diagram_manager&&) noexcept                     = default;
    ~diagram_manager()                                              = default;
    auto operator= (diagram_manager&&) noexcept -> diagram_manager& = default;
    diagram_manager(diagram_manager const&)                         = delete;
    auto operator= (diagram_manager const&) -> diagram_manager&     = delete;

protected:
    node_manager<Data, Degree, Domain> nodes_;
};

template<class Data, class Degree, class Domain>
auto diagram_manager<Data, Degree, Domain>::constant(int32 const val)
    -> diagram_t
{
    return diagram_t(nodes_.make_terminal_node(val));
}

template<class Data, class Degree, class Domain>
auto diagram_manager<Data, Degree, Domain>::variable(int32 const index)
    -> diagram_t
{
    return diagram_t(this->variable_impl(index));
}

template<class Data, class Degree, class Domain>
template<class Foo>
requires(is_bdd<Degree>)
auto diagram_manager<Data, Degree, Domain>::variable_not(int32 const index)
    -> utils::second_t<Foo, diagram_t>
{
    son_container sons = nodes_.make_son_container(2);
    sons[0]            = nodes_.make_terminal_node(1);
    sons[1]            = nodes_.make_terminal_node(0);
    return diagram_t(nodes_.make_internal_node(index, sons));
}

template<class Data, class Degree, class Domain>
auto diagram_manager<Data, Degree, Domain>::operator() (int32 const index)
    -> diagram_t
{
    return this->variable(index);
}

template<class Data, class Degree, class Domain>
template<std::ranges::input_range Is>
auto diagram_manager<Data, Degree, Domain>::variables(Is const& indices)
    -> std::vector<diagram_t>
{
    return this->variables(begin(indices), end(indices));
}

template<class Data, class Degree, class Domain>
template<std::convertible_to<int32> T>
auto diagram_manager<Data, Degree, Domain>::variables(
    std::initializer_list<T> const indices
) -> std::vector<diagram_t>
{
    return this->variables(begin(indices), end(indices));
}

template<class Data, class Degree, class Domain>
template<std::input_iterator I, std::sentinel_for<I> S>
auto diagram_manager<Data, Degree, Domain>::variables(I first, S const last)
    -> std::vector<diagram_t>
{
    static_assert(std::convertible_to<std::iter_value_t<I>, int32>);
    std::vector<diagram_t> result;
    while (first != last)
    {
        result.push_back(this->variable(static_cast<int32>(*first)));
        ++first;
    }
    return result;
}

template<class Data, class Degree, class Domain>
template<std::input_iterator I, std::sentinel_for<I> S>
auto diagram_manager<Data, Degree, Domain>::from_vector(I first, S last)
    -> diagram_t
{
    if (0 == this->get_var_count())
    {
        assert(first != last && ++I(first) == last);
        return diagram_t(nodes_.make_terminal_node(*first));
    }

    int32 const lastLevel = this->get_var_count() - 1;
    int32 const lastIndex = nodes_.get_index(lastLevel);

    if constexpr (std::random_access_iterator<I>)
    {
        [[maybe_unused]] int64 const count
            = nodes_.domain_product(0, lastLevel + 1);
        [[maybe_unused]] auto const dist = static_cast<int64>(last - first);
        assert(dist > 0 && dist == count);
    }

    using stack_frame = struct
    {
        node_t* node;
        int32 level;
    };

    std::vector<stack_frame> stack;
    auto const shrink_stack = [this, &stack] ()
    {
        for (;;)
        {
            int32 const currentLevel = stack.back().level;
            if (0 == currentLevel)
            {
                break;
            }

            auto const endId = rend(stack);
            auto stackIt     = rbegin(stack);
            int64 count      = 0;
            while (stackIt != endId and stackIt->level == currentLevel)
            {
                ++stackIt;
                ++count;
            }
            int32 const newIndex  = nodes_.get_index(currentLevel - 1);
            int32 const newDomain = nodes_.get_domain(newIndex);

            if (count < newDomain)
            {
                break;
            }

            son_container newSons = nodes_.make_son_container(newDomain);
            for (int32 k = 0; k < newDomain; ++k)
            {
                newSons[k]
                    = stack[as_uindex(ssize(stack) - newDomain + k)].node;
            }
            node_t* const newNode
                = nodes_.make_internal_node(newIndex, newSons);
            stack.erase(end(stack) - newDomain, end(stack));
            stack.push_back(stack_frame {newNode, currentLevel - 1});
        }
    };

    while (first != last)
    {
        int32 const lastDomain = nodes_.get_domain(lastIndex);
        son_container sons     = nodes_.make_son_container(lastDomain);
        for (int32 k = 0; k < lastDomain; ++k)
        {
            sons[k] = nodes_.make_terminal_node(*first++);
        }
        node_t* const node = nodes_.make_internal_node(lastIndex, sons);
        stack.push_back(stack_frame {node, lastLevel});
        shrink_stack();
    }

    assert(ssize(stack) == 1);
    return diagram_t(stack.back().node);
}

template<class Data, class Degree, class Domain>
template<std::ranges::input_range R>
auto diagram_manager<Data, Degree, Domain>::from_vector(R&& vector) -> diagram_t
{
    return this->from_vector(begin(vector), end(vector));
}

template<class Data, class Degree, class Domain>
auto diagram_manager<Data, Degree, Domain>::to_vector(diagram_t const& diagram
) const -> std::vector<int32>
{
    std::vector<int32> vector;
    vector.reserve(as_usize(nodes_.domain_product(0, this->get_var_count())));
    this->to_vector_g(diagram, std::back_inserter(vector));
    return vector;
}

template<class Data, class Degree, class Domain>
template<std::output_iterator<teddy::int32> O>
auto diagram_manager<Data, Degree, Domain>::to_vector_g(
    diagram_t const& diagram,
    O out
) const -> void
{
    if (this->get_var_count() == 0)
    {
        assert(diagram.unsafe_get_root()->is_terminal());
        *out++ = diagram.unsafe_get_root()->get_value();
        return;
    }

    std::vector<int32> vars(as_usize(this->get_var_count()));
    bool wasLast = false;
    do
    {
        *out++        = this->evaluate(diagram, vars);
        bool overflow = true;
        int32 level   = nodes_.get_leaf_level();
        while (level > 0 && overflow)
        {
            --level;
            int32 const index = nodes_.get_index(level);
            ++vars[as_uindex(index)];
            overflow = vars[as_uindex(index)] == nodes_.get_domain(index);
            if (overflow)
            {
                vars[as_uindex(index)] = 0;
            }

            wasLast = overflow && 0 == level;
        }
    } while (not wasLast);
}

template<class Data, class Degree, class Domain>
template<class Foo>
requires(is_bdd<Degree>)
auto diagram_manager<Data, Degree, Domain>::from_pla(
    pla_file const& file,
    fold_type const foldType
) -> utils::second_t<Foo, std::vector<diagram_t>>
{
    auto const product = [this] (auto const& cube)
    {
        std::vector<diagram_t> variables;
        variables.reserve(cube.size());
        for (int32 i = 0; i < cube.size(); ++i)
        {
            if (cube.get(i) == 1)
            {
                variables.emplace_back(this->variable(i));
            }
            else if (cube.get(i) == 0)
            {
                variables.emplace_back(this->variable_not(i));
            }
        }
        return this->left_fold<ops::AND>(variables);
    };

    auto const orFold = [this, foldType] (auto& diagrams)
    {
        switch (foldType)
        {
        case fold_type::Left:
            return this->left_fold<ops::OR>(diagrams);

        case fold_type::Tree:
            return this->tree_fold<ops::OR>(diagrams);

        default:
            assert(false);
            return this->constant(0);
        }
    };

    auto const& plaLines      = file.get_lines();
    int64 const lineCount     = file.get_line_count();
    int64 const functionCount = file.get_function_count();

    // Create a diagram for each function.
    std::vector<diagram_t> functionDiagrams;
    functionDiagrams.reserve(functionCount);
    for (int32 fi = 0; fi < functionCount; ++fi)
    {
        // First create a diagram for each product.
        std::vector<diagram_t> products;
        // products.reserve(lineCount);
        for (int32 li = 0; li < lineCount; ++li)
        {
            // We are doing SOP so we are only interested
            // in functions with value 1.
            if (plaLines[as_usize(li)].fVals_.get(fi) == 1)
            {
                products.emplace_back(product(plaLines[li].cube_));
            }
        }

        // In this case we just have a constant function.
        if (products.empty())
        {
            products.emplace_back(this->constant(0));
        }

        // Then merge products using OR.
        functionDiagrams.emplace_back(orFold(products));
    }

    return functionDiagrams;
}

template<class Data, class Degree, class Domain>
template<expression_node Node>
auto diagram_manager<Data, Degree, Domain>::from_expression_tree(
    Node const& root
) -> diagram_t
{
    int64 constexpr CacheCapacity = 100'000;
    std::vector<node_pack<2>> cache(as_usize(CacheCapacity));
    node_t* newRoot = this->from_expression_tree_impl(cache, root);
    nodes_.run_deferred();
    return diagram_t(newRoot);
}

template<class Data, class Degree, class Domain>
template<class ExprNode>
auto diagram_manager<Data, Degree, Domain>::from_expression_tree_impl(
    std::vector<node_pack<2>>& cache,
    ExprNode const& exprNode
) -> node_t*
{
    if (exprNode.is_constant())
    {
        return nodes_.make_terminal_node(exprNode.get_value());
    }

    if (exprNode.is_variable())
    {
        return this->variable_impl(exprNode.get_index());
    }

    assert(exprNode.is_operation());

    node_t* const left
        = this->from_expression_tree_impl(cache, exprNode.get_left());
    node_t* const right
        = this->from_expression_tree_impl(cache, exprNode.get_right());
    auto const operation = [&exprNode] (auto const lhs, auto const rhs)
    {
        if (lhs == Nondetermined || rhs == Nondetermined)
        {
            return Nondetermined;
        }
        return static_cast<int32>(exprNode.evaluate(lhs, rhs));
    };

    node_t* const newRoot = this->apply_n_impl(cache, operation, left, right);
    auto const cacheCapacity = cache.size();
    cache.clear();
    cache.resize(cacheCapacity);
    return newRoot;
}

template<class Data, class Degree, class Domain>
auto diagram_manager<Data, Degree, Domain>::variable_impl(int32 const index)
    -> node_t*
{
    int32 const varDomain = nodes_.get_domain(index);
    son_container sons    = nodes_.make_son_container(varDomain);
    for (int32 val = 0; val < varDomain; ++val)
    {
        sons[val] = nodes_.make_terminal_node(val);
    }
    return nodes_.make_internal_node(index, sons);
}

template<class Data, class Degree, class Domain>
template<teddy_bin_op Op>
auto diagram_manager<Data, Degree, Domain>::apply(
    diagram_t const& lhs,
    diagram_t const& rhs
) -> diagram_t
{
    /*
     * Use bounded MAX if the max value is known.
     * This should perform better since it can short-circuit.
     */
    using OpType = utils::type_if<
        utils::is_same<Op, ops::MAX>::value && domains::is_fixed<Domain>::value,
        ops::MAXB<Domain::value>,
        Op>::type;

    node_t* const newRoot = this->apply_impl(
        OpType(),
        lhs.unsafe_get_root(),
        rhs.unsafe_get_root()
    );
    nodes_.run_deferred();
    return diagram_t(newRoot);
}

template<class Data, class Degree, class Domain>
template<class Op>
auto diagram_manager<Data, Degree, Domain>::apply_impl(
    Op operation,
    node_t* const lhs,
    node_t* const rhs
) -> node_t*
{
#ifdef LIBTEDDY_COLLECT_STATS
    ++stats::get_stats().applyStepCalls_;
#endif

    node_t* const cached = nodes_.template cache_find<Op>(lhs, rhs);
    if (cached)
    {
        return cached;
    }

    int32 const lhsVal = lhs->is_terminal() ? lhs->get_value() : Nondetermined;
    int32 const rhsVal = rhs->is_terminal() ? rhs->get_value() : Nondetermined;
    int32 const opVal  = operation(lhsVal, rhsVal);

    if (opVal != Nondetermined)
    {
        node_t* const result = nodes_.make_terminal_node(opVal);
        nodes_.template cache_put<Op>(result, lhs, rhs);
        return result;
    }

    int32 const lhsLevel = nodes_.get_level(lhs);
    int32 const rhsLevel = nodes_.get_level(rhs);
    int32 const topLevel = utils::min(lhsLevel, rhsLevel);
    int32 const topIndex = nodes_.get_index(topLevel);
    int32 const domain   = nodes_.get_domain(topIndex);
    son_container sons   = nodes_.make_son_container(domain);
    for (int32 k = 0; k < domain; ++k)
    {
        sons[k] = this->apply_impl(
            operation,
            lhsLevel == topLevel ? lhs->get_son(k) : lhs,
            rhsLevel == topLevel ? rhs->get_son(k) : rhs
        );
    }

    node_t* const result = nodes_.make_internal_node(topIndex, sons);
    nodes_.template cache_put<Op>(result, lhs, rhs);
    return result;
}

template<class Data, class Degree, class Domain>
template<teddy_bin_op Op, class... Diagram>
auto diagram_manager<Data, Degree, Domain>::apply_n(Diagram const&... diagram)
    -> diagram_t
{
    /*
     * Use bounded MAX if the max value is known.
     * This should perform better since it can short-circuit.
     */
    using OpType = utils::type_if<
        utils::is_same<Op, ops::MAX>::value && domains::is_fixed<Domain>::value,
        ops::MAXB<Domain::value>,
        Op>::type;

    // TODO capacity
    std::vector<node_pack<sizeof...(Diagram)>, node_t*> cache(100'000);
    node_t* const newRoot
        = this->apply_n_impl(cache, OpType(), diagram.unsafe_get_root()...);
    nodes_.run_deferred();
    return diagram_t(newRoot);
}

template<class Data, class Degree, class Domain>
template<class Op, class... Node>
auto diagram_manager<Data, Degree, Domain>::apply_n_impl(
    std::vector<node_pack<sizeof...(Node)>>& cache,
    Op operation,
    Node... nodes
) -> node_t*
{
    std::size_t const hash                = utils::pack_hash(nodes...);
    std::size_t const cacheIndex          = hash % cache.size();
    node_pack<sizeof...(Node)>& cachePack = cache[cacheIndex];
    if (pack_equals(cachePack, nodes...))
    {
        return cachePack.result_;
    }

    int32 const opVal = operation(
        (nodes->is_terminal() ? nodes->get_value() : Nondetermined)...
    );
    node_t* result = nullptr;

    if (opVal != Nondetermined)
    {
        result = nodes_.make_terminal_node(opVal);
    }
    else
    {
        int32 const minLevel = utils::pack_min(nodes_.get_level(nodes)...);
        int32 const topIndex = nodes_.get_index(minLevel);
        int32 const domain   = nodes_.get_domain(topIndex);
        son_container sons   = nodes_.make_son_container(domain);
        for (int32 k = 0; k < domain; ++k)
        {
            sons[k] = this->apply_n_impl(
                cache,
                operation,
                (nodes_.get_level(nodes) == minLevel ? nodes->get_son(k) : nodes
                )...
            );
        }
        result = nodes_.make_internal_node(topIndex, sons);
    }

    cachePack = {{nodes...}, result};
    return result;
}

template<class Data, class Degree, class Domain>
template<teddy_bin_op Op, std::ranges::input_range R>
auto diagram_manager<Data, Degree, Domain>::left_fold(R const& diagrams)
    -> diagram_t
{
    return this->left_fold<Op>(begin(diagrams), end(diagrams));
}

template<class Data, class Degree, class Domain>
template<teddy_bin_op Op, std::input_iterator I, std::sentinel_for<I> S>
auto diagram_manager<Data, Degree, Domain>::left_fold(I first, S const last)
    -> diagram_t
{
    static_assert(std::same_as<std::iter_value_t<I>, diagram_t>);

    diagram_t result = *first;
    ++first;

    while (first != last)
    {
        result = this->apply<Op>(result, *first);
        ++first;
    }

    return result;
}

template<class Data, class Degree, class Domain>
template<teddy_bin_op Op, std::ranges::random_access_range R>
auto diagram_manager<Data, Degree, Domain>::tree_fold(R& diagrams) -> diagram_t
{
    return this->tree_fold<Op>(begin(diagrams), end(diagrams));
}

template<class Data, class Degree, class Domain>
template<teddy_bin_op Op, std::random_access_iterator I, std::sentinel_for<I> S>
auto diagram_manager<Data, Degree, Domain>::tree_fold(I first, S const last)
    -> diagram_t
{
    static_assert(std::same_as<std::iter_value_t<I>, diagram_t>);

    int64 const count     = std::distance(first, last);
    int64 currentCount    = count;
    auto const numOfSteps = static_cast<int64>(std::ceil(std::log2(count)));

    for (auto step = 0; step < numOfSteps; ++step)
    {
        auto const justMoveLast = static_cast<bool>(currentCount & 1);
        currentCount            = (currentCount / 2) + justMoveLast;
        int64 const pairCount   = currentCount - justMoveLast;

        for (int64 i = 0; i < pairCount; ++i)
        {
            *(first + i)
                = this->apply<Op>(*(first + 2 * i), *(first + 2 * i + 1));
        }

        if (justMoveLast)
        {
            *(first + currentCount - 1)
                = static_cast<diagram_t&&>(*(first + 2 * (currentCount - 1)));
        }
    }

    return diagram_t(static_cast<diagram_t&&>(*first));
}

template<class Data, class Degree, class Domain>
template<in_var_values Vars>
auto diagram_manager<Data, Degree, Domain>::evaluate(
    diagram_t const& diagram,
    Vars const& values
) const -> int32
{
    node_t* node = diagram.unsafe_get_root();

    while (not node->is_terminal())
    {
        int32 const index = node->get_index();
        assert(nodes_.is_valid_var_value(index, values[as_uindex(index)]));
        node = node->get_son(values[as_uindex(index)]);
    }

    return node->get_value();
}

template<class Data, class Degree, class Domain>
auto diagram_manager<Data, Degree, Domain>::satisfy_count(
    int32 const value,
    diagram_t const& diagram
) -> int64
{
    if constexpr (domains::is_fixed<Domain>::value)
    {
        assert(value < Domain::value);
    }

    auto constexpr CanUseDataMember = not utils::is_void<Data>::value;
    using T = utils::type_if<CanUseDataMember, Data, int64>::type;

    // A function that returns reference to
    // the data associated with given node.
    auto data = [] ()
    {
        if constexpr (CanUseDataMember)
        {
            // Simply return reference to the data member.
            return [] (node_t* const node) mutable -> decltype(auto)
<<<<<<< HEAD
            {
                return *reinterpret_cast<int64*>((&node->get_data()));
            };
=======
            { return (node->get_data()); };
>>>>>>> d1f14d86
        }
        else
        {
            // Return reference to the data that is stored in the map.
            return [map = std::unordered_map<node_t*, T>()] (node_t* const node
                   ) mutable -> T&
            {
                // If there is no value for given key [] creates new pair
                // and value-initializes the value (0 for primitive types).
                return map[node];
            };
        }
    }();

    node_t* const root = diagram.unsafe_get_root();

    // Actual satisfy count algorithm.
    nodes_.traverse_post(
        root,
        [this, value, &data] (node_t* const node) mutable
        {
            if (node->is_terminal())
            {
                data(node) = node->get_value() == value ? 1 : 0;
            }
            else
            {
                data(node)             = 0;
                int32 const nodeLevel  = nodes_.get_level(node);
                int32 const nodeDomain = nodes_.get_domain(node);
                for (int32 k = 0; k < nodeDomain; ++k)
                {
                    node_t* const son    = node->get_son(k);
                    int32 const sonLevel = nodes_.get_level(son);
                    int64 const diff
                        = nodes_.domain_product(nodeLevel + 1, sonLevel);
                    data(node) += data(son) * static_cast<int64>(diff);
                }
            }
        }
    );

    auto const rootAlpha  = static_cast<int64>(data(root));
    int32 const rootLevel = nodes_.get_level(root);
    return rootAlpha * nodes_.domain_product(0, rootLevel);
}

template<class Data, class Degree, class Domain>
template<out_var_values Vars>
auto diagram_manager<Data, Degree, Domain>::satisfy_one(
    int32 const value,
    diagram_t const& diagram
) -> std::optional<Vars>
{
    if constexpr (domains::is_fixed<Domain>::value)
    {
        assert(value < Domain::value);
    }

    Vars vars;
    if constexpr (utils::is_std_vector<Vars>)
    {
        vars.resize(as_usize(this->get_var_count()));
    }

    node_t* const root = diagram.unsafe_get_root();
    return this->satisfy_one_impl(value, vars, root) ? std::make_optional(vars)
                                                     : std::nullopt;
}

template<class Data, class Degree, class Domain>
template<class Vars>
auto diagram_manager<Data, Degree, Domain>::satisfy_one_impl(
    int32 const value,
    Vars& vars,
    node_t* const node
) -> bool
{
    if (node->is_terminal())
    {
        return node->get_value() == value;
    }

    int32 const nodeIndex  = node->get_index();
    int32 const nodeDomain = nodes_.get_domain(nodeIndex);
    for (auto k = 0; k < nodeDomain; ++k)
    {
        node_t* const son          = node->get_son(k);
        vars[as_uindex(nodeIndex)] = k;
        if (this->satisfy_one_impl(value, vars, son))
        {
            return true;
        }
    }

    return false;
}

template<class Data, class Degree, class Domain>
template<out_var_values Vars>
auto diagram_manager<Data, Degree, Domain>::satisfy_all(
    int32 const value,
    diagram_t const& diagram
) const -> std::vector<Vars>
{
    std::vector<Vars> result;
    this->satisfy_all_g<Vars>(value, diagram, std::back_inserter(result));
    return result;
}

template<class Data, class Degree, class Domain>
template<out_var_values Vars, std::output_iterator<Vars> OutputIt>
auto diagram_manager<Data, Degree, Domain>::satisfy_all_g(
    int32 const value,
    diagram_t const& diagram,
    OutputIt out
) const -> void
{
    if constexpr (domains::is_fixed<Domain>::value)
    {
        assert(value < Domain::value);
    }

    Vars vars;
    if constexpr (utils::is_std_vector<Vars>)
    {
        vars.resize(as_usize(this->get_var_count()));
    }

    node_t* const root = diagram.unsafe_get_root();
    this->satisfy_all_impl(value, vars, out, root, 0);
}

template<class Data, class Degree, class Domain>
template<class Vars, class OutputIt>
auto diagram_manager<Data, Degree, Domain>::satisfy_all_impl(
    int32 const value,
    Vars& vars,
    OutputIt out,
    node_t* const node,
    int32 const level
) const -> void
{
    if (node->is_terminal() && value != node->get_value())
    {
        return;
    }

    if (level == nodes_.get_leaf_level() && value == node->get_value())
    {
        *out++ = vars;
        return;
    }

    if (nodes_.get_level(node) > level)
    {
        int32 const index  = nodes_.get_index(level);
        int32 const domain = nodes_.get_domain(index);
        for (auto k = 0; k < domain; ++k)
        {
            vars[as_uindex(index)] = k;
            this->satisfy_all_impl(value, vars, out, node, level + 1);
        }
    }
    else
    {
        int32 const index  = node->get_index();
        int32 const domain = nodes_.get_domain(index);
        for (auto k = 0; k < domain; ++k)
        {
            vars[as_uindex(index)] = k;
            node_t* const son      = node->get_son(k);
            this->satisfy_all_impl(value, vars, out, son, level + 1);
        }
    }
}

template<class Data, class Degree, class Domain>
auto diagram_manager<Data, Degree, Domain>::get_cofactor(
    diagram_t const& diagram,
    int32 const varIndex,
    int32 const varValue
) -> diagram_t
{
    node_t* const root = diagram.unsafe_get_root();
    if (root->is_terminal())
    {
        return diagram;
    }

    if (root->get_index() == varIndex)
    {
        return diagram_t(root->get_son(varValue));
    }

    std::unordered_map<node_t*, node_t*> memo;
    diagram_t result
        = diagram_t(this->get_cofactor_impl(memo, varIndex, varValue, root));
    nodes_.run_deferred();
    return result;
}

template<class Data, class Degree, class Domain>
auto diagram_manager<Data, Degree, Domain>::get_cofactor(
    diagram_t const& diagram,
    std::vector<var_cofactor> const& vars
) -> diagram_t
{
    node_t* root = diagram.unsafe_get_root();
    if (root->is_terminal())
    {
        return diagram;
    }

    auto const it = utils::find_if(vars.begin(), vars.end(),
        [root](var_cofactor var)
    {
        return var.index_ == root->get_index();
    });

    int32 toCofactor = static_cast<int32>(vars.size());
    if (it != vars.end())
    {
        root = root->get_son(it->value_);
        --toCofactor;
    }

    std::unordered_map<node_t*, node_t*> memo;
    diagram_t result = diagram_t(this->get_cofactor_impl(
        memo,
        vars,
        root,
        toCofactor
    ));
    nodes_.run_deferred();
    return result;
}

template<class Data, class Degree, class Domain>
auto diagram_manager<Data, Degree, Domain>::get_cofactor_impl(
    std::unordered_map<node_t*, node_t*>& memo,
    int32 const varIndex,
    int32 const varValue,
    node_t* const node
) -> node_t*
{
    auto const memoIt = memo.find(node);
    if (memoIt != memo.end())
    {
        return memoIt->second;
    }

    if (node->is_terminal())
    {
        return node;
    }

    int32 const nodeIndex = node->get_index();
    if (nodeIndex == varIndex)
    {
        return node->get_son(varValue);
    }

    int32 const nodeDomain = nodes_.get_domain(node);
    son_container sons     = nodes_.make_son_container(nodeDomain);
    for (int32 k = 0; k < nodeDomain; ++k)
    {
        node_t* const oldSon = node->get_son(k);
        sons[k] = this->get_cofactor_impl(memo, varIndex, varValue, oldSon);
    }

    node_t* const newNode = nodes_.make_internal_node(nodeIndex, sons);
    memo.emplace(node, newNode);
    return newNode;
}

template<class Data, class Degree, class Domain>
auto diagram_manager<Data, Degree, Domain>::get_cofactor_impl(
    std::unordered_map<node_t*, node_t*>& memo,
    std::vector<var_cofactor> const& vars,
    node_t* const node,
    int32 const toCofactor
) -> node_t*
{
    if (toCofactor == 0)
    {
        return node;
    }

    auto const memoIt = memo.find(node);
    if (memoIt != memo.end())
    {
        return memoIt->second;
    }

    if (node->is_terminal())
    {
        return node;
    }

    int32 const nodeIndex = node->get_index();
    auto const it = utils::find_if(vars.begin(), vars.end(),
        [nodeIndex](var_cofactor var)
    {
        return var.index_ == nodeIndex;
    });

    node_t* newNode = nullptr;
    if (it != vars.end())
    {
        newNode = this->get_cofactor_impl(
            memo,
            vars,
            node->get_son(it->value_),
            toCofactor - 1
        );
    }
    else
    {
        int32 const nodeDomain = nodes_.get_domain(node);
        son_container sons     = nodes_.make_son_container(nodeDomain);
        for (int32 k = 0; k < nodeDomain; ++k)
        {
            node_t* const oldSon = node->get_son(k);
            sons[k] = this->get_cofactor_impl(memo, vars, oldSon, toCofactor);
        }
        newNode = nodes_.make_internal_node(nodeIndex, sons);
    }

    memo.emplace(node, newNode);
    return newNode;
}

template<class Data, class Degree, class Domain>
template<int_to_int F>
auto diagram_manager<Data, Degree, Domain>::transform(
    diagram_t const& diagram,
    F transformer
) -> diagram_t
{
    std::unordered_map<node_t*, node_t*> memo;
    node_t* const newRoot
        = this->transform_impl(memo, transformer, diagram.unsafe_get_root());
    nodes_.run_deferred();
    return diagram_t(newRoot);
}

template<class Data, class Degree, class Domain>
template<class F>
auto diagram_manager<Data, Degree, Domain>::transform_impl(
    std::unordered_map<node_t*, node_t*>& memo,
    F transformer,
    node_t* node
) -> node_t*
{
    auto const memoIt = memo.find(node);
    if (memo.end() != memoIt)
    {
        return memoIt->second;
    }

    if (node->is_terminal())
    {
        int32 const newVal = static_cast<int32>(transformer(node->get_value()));
        return nodes_.make_terminal_node(newVal);
    }

    int32 const index  = node->get_index();
    int32 const domain = nodes_.get_domain(index);
    son_container sons = nodes_.make_son_container(domain);
    for (int32 k = 0; k < domain; ++k)
    {
        node_t* const son = node->get_son(k);
        sons[k]           = this->transform_impl(memo, transformer, son);
    }
    node_t* const newNode = nodes_.make_internal_node(index, sons);
    memo.emplace(node, newNode);
    return newNode;
}

template<class Data, class Degree, class Domain>
template<class Foo>
requires(is_bdd<Degree>)
auto diagram_manager<Data, Degree, Domain>::negate(diagram_t const& diagram)
    -> utils::second_t<Foo, diagram_t>
{
    return this->transform(
        diagram,
        [] (int32 const value) { return 1 - value; }
    );
}

template<class Data, class Degree, class Domain>
auto diagram_manager<Data, Degree, Domain>::get_dependency_set(
    diagram_t const& diagram
) const -> std::vector<int32>
{
    std::vector<int32> indices;
    indices.reserve(this->get_var_count());
    this->get_dependency_set_g(diagram, std::back_inserter(indices));
    indices.shrink_to_fit();
    return indices;
}

template<class Data, class Degree, class Domain>
template<std::output_iterator<int32> O>
auto diagram_manager<Data, Degree, Domain>::get_dependency_set_g(
    diagram_t const& diagram,
    O out
) const -> void
{
    std::vector<bool> memo(as_usize(this->get_var_count()), false);
    nodes_.traverse_pre(
        diagram.unsafe_get_root(),
        [&memo, out] (node_t* const node) mutable
        {
            if (node->is_internal())
            {
                int32 const index = node->get_index();
                if (not memo[as_uindex(index)])
                {
                    *out++ = index;
                }
                memo[as_uindex(index)] = true;
            }
        }
    );
}

template<class Data, class Degree, class Domain>
auto diagram_manager<Data, Degree, Domain>::reduce(diagram_t const& diagram)
    -> diagram_t
{
    return this->transform(diagram, [] (int32 const val) { return val; });
}

template<class Data, class Degree, class Domain>
auto diagram_manager<Data, Degree, Domain>::get_node_count() const -> int64
{
    return nodes_.get_node_count();
}

template<class Data, class Degree, class Domain>
auto diagram_manager<Data, Degree, Domain>::get_node_count(
    diagram_t const& diagram
) const -> int64
{
    return nodes_.get_node_count(diagram.unsafe_get_root());
}

template<class Data, class Degree, class Domain>
auto diagram_manager<Data, Degree, Domain>::to_dot_graph(std::ostream& out
) const -> void
{
    nodes_.to_dot_graph(out);
}

template<class Data, class Degree, class Domain>
auto diagram_manager<Data, Degree, Domain>::to_dot_graph(
    std::ostream& out,
    diagram_t const& diagram
) const -> void
{
    nodes_.to_dot_graph(out, diagram.unsafe_get_root());
}

template<class Data, class Degree, class Domain>
auto diagram_manager<Data, Degree, Domain>::get_var_count() const -> int32
{
    return nodes_.get_var_count();
}

template<class Data, class Degree, class Domain>
auto diagram_manager<Data, Degree, Domain>::get_order() const
    -> std::vector<int32> const&
{
    return nodes_.get_order();
}

template<class Data, class Degree, class Domain>
auto diagram_manager<Data, Degree, Domain>::get_domains() const
    -> std::vector<int32>
{
    return nodes_.get_domains();
}

template<class Data, class Degree, class Domain>
auto diagram_manager<Data, Degree, Domain>::set_cache_ratio(double ratio)
    -> void
{
    nodes_.set_cache_ratio(ratio);
}

template<class Data, class Degree, class Domain>
auto diagram_manager<Data, Degree, Domain>::set_gc_ratio(double ratio) -> void
{
    nodes_.set_gc_ratio(ratio);
}

template<class Data, class Degree, class Domain>
auto diagram_manager<Data, Degree, Domain>::set_auto_reorder(
    bool const doReorder
) -> void
{
    nodes_.set_auto_reorder(doReorder);
}

template<class Data, class Degree, class Domain>
auto diagram_manager<Data, Degree, Domain>::force_gc() -> void
{
    nodes_.force_gc();
}

template<class Data, class Degree, class Domain>
auto diagram_manager<Data, Degree, Domain>::force_reorder() -> void
{
    nodes_.sift_variables();
}

template<class Data, class Degree, class Domain>
auto diagram_manager<Data, Degree, Domain>::clear_cache() -> void
{
    nodes_.cache_clear();
}

namespace detail
{
inline auto default_or_fwd (int32 const varCount, std::vector<int32>& indices)
{
    if (indices.empty())
    {
        std::vector<int32> defaultIndices;
        defaultIndices.reserve(as_usize(varCount));
        for (int32 index = 0; index < varCount; ++index)
        {
            defaultIndices.push_back(index);
        }
        return defaultIndices;
    }
    else
    {
        return std::vector<int32>(static_cast<std::vector<int32>&&>(indices));
    }
}
} // namespace detail

template<class Data, class Degree, class Domain>
diagram_manager<Data, Degree, Domain>::diagram_manager(
    int32 const varCount,
    int64 const nodePoolSize,
    int64 const extraNodePoolSize,
    std::vector<int32> order
)
requires(domains::is_fixed<Domain>::value)
    :
    nodes_(
        varCount,
        nodePoolSize,
        extraNodePoolSize,
        detail::default_or_fwd(varCount, order)
    )
{
}

template<class Data, class Degree, class Domain>
diagram_manager<Data, Degree, Domain>::diagram_manager(
    int32 const varCount,
    int64 const nodePoolSize,
    int64 const extraNodePoolSize,
    domains::mixed domain,
    std::vector<int32> order
)
requires(domains::is_mixed<Domain>::value)
    :
    nodes_(
        varCount,
        nodePoolSize,
        extraNodePoolSize,
        detail::default_or_fwd(varCount, order),
        static_cast<domains::mixed&&>(domain)
    )
{
}
} // namespace teddy

#endif<|MERGE_RESOLUTION|>--- conflicted
+++ resolved
@@ -1436,13 +1436,7 @@
         {
             // Simply return reference to the data member.
             return [] (node_t* const node) mutable -> decltype(auto)
-<<<<<<< HEAD
-            {
-                return *reinterpret_cast<int64*>((&node->get_data()));
-            };
-=======
             { return (node->get_data()); };
->>>>>>> d1f14d86
         }
         else
         {
