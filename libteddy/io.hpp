#ifndef LIBTEDDY_CORE_IO_HPP
#define LIBTEDDY_CORE_IO_HPP

#include <libteddy/core.hpp>
#include <libteddy/reliability.hpp>
#include <libteddy/details/io_impl.hpp>
#include <libteddy/details/pla_file.hpp>

#include <cstdlib>
#include <initializer_list>
#include <iterator>

namespace teddy
{
struct io
{
    /**
     *  \brief Creates BDDs defined by PLA file
     *
     *  \param manager Diagram manager
     *  \param file PLA file loaded in the instance of \c pla_file class
     *  \param foldType fold type used in diagram creation
     *  \return Vector of diagrams
     */
    static auto from_pla (
        bss_manager& manager,
        pla_file const& file,
        fold_type foldType = fold_type::Tree
    ) -> std::vector<bss_manager::diagram_t>;

    /**
     *  \brief Creates diagram from a truth vector of a function
     *
     *  Example for the function f(x) = max(x0, x1, x2):
     *  \code
     *  // Truth table:
     *  +----+----+----+----++----+-----+----+---+
     *  | x1 | x2 | x3 | f  || x1 |  x2 | x3 | f |
     *  +----+----+----+----++----+-----+----+---+
     *  | 0  | 0  | 0  | 0  || 1  |  0  | 0  | 1 |
     *  | 0  | 0  | 1  | 1  || 1  |  0  | 1  | 1 |
     *  | 0  | 0  | 2  | 2  || 1  |  0  | 2  | 2 |
     *  | 0  | 1  | 0  | 1  || 1  |  1  | 0  | 1 |
     *  | 0  | 1  | 1  | 1  || 1  |  1  | 1  | 1 |
     *  | 0  | 1  | 2  | 2  || 1  |  1  | 2  | 2 |
     *  +----+----+----+----++----+-----+----+---+
     *  \endcode
     *
     *  \code
     *  // Truth vector:
     *  [0 1 2 1 1 2 1 1 2 1 1 2]
     *  \endcode
     *
     *  \code
     *  // Teddy code:
     *  teddy::ifmdd_manager<3> manager(3, 100, {2, 2, 3});
     *  std::vector<int> vec {0, 1, 2, 1, 1, 2, 1, 1, 2, 1, 1, 2};
     *  diagram_t f = manager.from_vector(vec);
     *  \endcode
     *
     *  \tparam I Iterator type for the input range
     *  \tparam S Sentinel type for \p I (end iterator)
     *  \param manager Diagram manager
     *  \param first Iterator to the first element of the truth vector
     *  \param last Sentinel for \p first (end iterator)
     *  \return Diagram representing function given by the truth vector
     */
    template<
        class Degree,
        class Domain,
        std::input_iterator I,
        std::sentinel_for<I> S>
    static auto from_vector (
        diagram_manager<Degree, Domain>& manager,
        I first,
        S last
    ) -> diagram_manager<Degree, Domain>::diagram_t;

    /**
     *  \brief Creates diagram from a truth vector of a function
     *
     *  See the other overload for details.
     *
     *  \tparam R Type of the range that contains the truth vector
     *  \param vector Range representing the truth vector
     *  Elements of the range must be convertible to int
     *  \return Diagram representing function given by the truth vector
     */
    template<class Degree, class Domain, std::ranges::input_range R>
    static auto from_vector (
        diagram_manager<Degree, Domain>& manager,
        R const& vector
    ) -> diagram_manager<Degree, Domain>::diagram_t;

    /**
     *  \brief Creates diagram from a truth vector of a function
     *
     *  See the other overload for details.
     *
     *  \param vector Range representing the truth vector
     *  Elements of the range must be convertible to int
     *  \return Diagram representing function given by the truth vector
     */
    template<class Degree, class Domain>
    static auto from_vector (
        diagram_manager<Degree, Domain>& manager,
        std::initializer_list<int> vector
    ) -> diagram_manager<Degree, Domain>::diagram_t;

    /**
     *  \brief Creates truth vector from the diagram
     *
     *  Significance of variables is the same as in the \c from_vector
     *  function i.e., variable on the last level of the diagram is
     *  least significant. The following assertion holds:
     *  \code
     *  assert(manager.from_vector(manager.to_vector(d)))
     *  \endcode
     *
     *  \param manager Diagram manager
     *  \param diagram Diagram
     *  \return Vector of ints representing the truth vector
     */
    template<class Degree, class Domain>
    static auto to_vector (
        diagram_manager<Degree, Domain> const& manager,
        diagram_manager<Degree, Domain>::diagram_t const& diagram
    ) -> std::vector<int32>;

    /**
     *  \brief Creates truth vector from the diagram
     *  \tparam O Output iterator type
     *  \param manager Diagram manager
     *  \param diagram Diagram
     *  \param out Output iterator that is used to output the truth vector
     */
    template<
        class Degree,
        class Domain,
        std::output_iterator<teddy::int32> O>
    static auto to_vector_g (
        diagram_manager<Degree, Domain> const& manager,
        diagram_manager<Degree, Domain>::diagram_t const& diagram,
        O out
    ) -> void;

    /**
     *  \brief Prints dot representation of the graph
     *
     *  Prints dot representation of the entire multi rooted graph to
     *  the output stream.
     *
     *  \param manager Diagram manager
     *  \param out Output stream (e.g. \c std::cout or \c std::ofstream )
     */
    template<class Degree, class Domain>
    static auto to_dot (
        diagram_manager<Degree, Domain> const& manager,
        std::ostream& out
    ) -> void;

    /**
     *  \brief Prints dot representation of the diagram
     *
     *  Prints dot representation of the diagram to
     *  the output stream.
     *
     *  \param manager Diagram manager
     *  \param out Output stream (e.g. \c std::cout or \c std::ofstream )
     *  \param diagram Diagram
     */
    template<class Degree, class Domain>
    static auto to_dot (
        diagram_manager<Degree, Domain> const& manager,
        std::ostream& out,
        diagram_manager<Degree, Domain>::diagram_t const& diagram
    ) -> void;
};

// definitions:

inline auto io::from_pla(
    bss_manager& manager, // TODO diagram manager
    pla_file const& file,
    fold_type const foldType
) -> std::vector<bss_manager::diagram_t>
{
<<<<<<< HEAD
    using bdd_t        = bss_manager::diagram_t;
=======
>>>>>>> 6072950f
    auto const product = [&manager] (auto const& cube)
    {
        std::vector<bdd_t> variables;
        variables.reserve(as_usize(cube.size()));
        for (int32 i = 0; i < cube.size(); ++i)
        {
            if (cube.get(i) == 1)
            {
                variables.push_back(manager.variable(i));
            }
            else if (cube.get(i) == 0)
            {
                variables.push_back(manager.variable_not(i));
            }
        }
        return manager.left_fold<ops::AND>(variables);
    };

    auto const sum = [&manager, foldType] (auto& diagrams)
    {
        switch (foldType)
        {
        case fold_type::Left:
            return manager.left_fold<ops::OR>(diagrams);

        case fold_type::Tree:
            return manager.tree_fold<ops::OR>(diagrams);

        default:
            assert(false && "Invalid fold type -- should not have happened!");
            std::exit(7);
        }
    };

    std::vector<pla_file::pla_line> const& plaLines = file.get_lines();
    int64 const lineCount                           = file.get_line_count();
    int64 const functionCount                       = file.get_function_count();

    // Create a diagram for each function.
    std::vector<bdd_t> functionDiagrams;
    functionDiagrams.reserve(as_usize(functionCount));
    for (int32 fi = 0; fi < functionCount; ++fi)
    {
        // First create a diagram for each product.
        std::vector<bdd_t> products;
        // products.reserve(lineCount);
        for (int32 li = 0; li < lineCount; ++li)
        {
            // We are doing SOP so we are only interested
            // in functions with value 1.
            if (plaLines[as_usize(li)].fVals_.get(fi) == 1)
            {
                products.push_back(product(plaLines[as_uindex(li)].cube_));
            }
        }

        // In this case we just have a constant function.
        if (products.empty())
        {
            products.push_back(manager.constant(0));
        }

        // Then merge products using OR.
        functionDiagrams.push_back(sum(products));
    }

    return functionDiagrams;
}

template<
    class Degree,
    class Domain,
    std::input_iterator I,
    std::sentinel_for<I> S>
auto io::from_vector( // NOLINT
    diagram_manager<Degree, Domain>& manager,
    I first,
    S last
) -> diagram_manager<Degree, Domain>::diagram_t
{
    using manager_t     = diagram_manager<Degree, Domain>;
    using diagram_t     = typename manager_t::diagram_t;
    using son_container = typename manager_t::son_container;
    using node_t        = typename manager_t::node_t;

    using stack_frame   = struct
    {
        node_t* node;
        int32 level;
    };

    if (0 == manager.get_var_count())
    {
        assert(first != last && std::next(first) == last);
        return manager.constant(*first);
    }

    int32 const terminalLevel = manager.get_var_count();

#ifndef NDEBUG
    if constexpr (std::random_access_iterator<I>)
    {
        int64 const count = manager.nodes_.domain_product(0, terminalLevel);
        int64 const dist  = std::distance(first, last);
        assert(dist > 0 && dist == count);
    }
#endif

    std::vector<stack_frame> stack;
    while (first != last)
    {
        node_t* const node = manager.nodes_.make_terminal_node(*first++);
        stack.push_back(stack_frame {node, terminalLevel});

        for (;;)
        {
            int32 const currentLevel = stack.back().level;
            if (0 == currentLevel)
            {
                break;
            }

            auto const endId = rend(stack);
            auto stackIt     = rbegin(stack);
            int64 count      = 0;
            while (stackIt != endId && stackIt->level == currentLevel)
            {
                ++stackIt;
                ++count;
            }
            int32 const newIndex  = manager.nodes_.get_index(currentLevel - 1);
            int32 const newDomain = manager.nodes_.get_domain(newIndex);

            if (count < newDomain)
            {
                break;
            }

            son_container sons = node_t::make_son_container(newDomain);
            for (int32 k = 0; k < newDomain; ++k)
            {
                sons[k] = stack[as_uindex(ssize(stack) - newDomain + k)].node;
            }
            node_t* const newNode
                = manager.nodes_.make_internal_node(newIndex, TEDDY_MOVE(sons));
            stack.erase(end(stack) - newDomain, end(stack));
            stack.push_back(stack_frame {newNode, currentLevel - 1});
        }
    }

    assert(ssize(stack) == 1);
    return diagram_t(stack.back().node);
}

template<class Degree, class Domain, std::ranges::input_range R>
auto io::from_vector(
    diagram_manager<Degree, Domain>& manager,
    R const& vector
) -> diagram_manager<Degree, Domain>::diagram_t
{
    return io::from_vector(manager, begin(vector), end(vector));
}

template<class Degree, class Domain>
auto io::from_vector(
    diagram_manager<Degree, Domain>& manager,
    std::initializer_list<int> const vector
) -> diagram_manager<Degree, Domain>::diagram_t
{
    return io::from_vector(manager, begin(vector), end(vector));
}

template<class Degree, class Domain>
auto io::to_vector(
    diagram_manager<Degree, Domain> const& manager,
    diagram_manager<Degree, Domain>::diagram_t const& diagram
) -> std::vector<int32>
{
    std::vector<int32> vector;
    vector.reserve(
        as_usize(manager.nodes_.domain_product(0, manager.get_var_count()))
    );
    io::to_vector_g(manager, diagram, std::back_inserter(vector));
    return vector;
}

template<
    class Degree,
    class Domain,
    std::output_iterator<teddy::int32> O>
auto io::to_vector_g(
    diagram_manager<Degree, Domain> const& manager,
    diagram_manager<Degree, Domain>::diagram_t const& diagram,
    O out
) -> void
{
    // TODO(michal): move for-each-in-domain to tools
    if (manager.get_var_count() == 0)
    {
        assert(diagram.unsafe_get_root()->is_terminal());
        *out++ = diagram.unsafe_get_root()->get_value();
        return;
    }

    std::vector<int32> vars(as_usize(manager.get_var_count()));
    bool wasLast = false;
    do
    {
        *out++        = manager.evaluate(diagram, vars);
        bool overflow = true;
        int32 level   = manager.nodes_.get_leaf_level();
        while (level > 0 && overflow)
        {
            --level;
            int32 const index = manager.nodes_.get_index(level);
            ++vars[as_uindex(index)];
            overflow
                = vars[as_uindex(index)] == manager.nodes_.get_domain(index);
            if (overflow)
            {
                vars[as_uindex(index)] = 0;
            }

            wasLast = overflow && 0 == level;
        }
    } while (not wasLast);
}

template<class Degree, class Domain>
auto io::to_dot(
    diagram_manager<Degree, Domain> const& manager,
    std::ostream& out
) -> void
{
    details::io_impl::to_dot_graph_common(
        manager,
        out,
        [&manager] (auto const& f) { manager.nodes_.for_each_node(f); }
    );
}

template<class Degree, class Domain>
auto io::to_dot(
    diagram_manager<Degree, Domain> const& manager,
    std::ostream& out,
    diagram_manager<Degree, Domain>::diagram_t const& diagram
) -> void
{
    details::io_impl::to_dot_graph_common(
        manager,
        out,
        [&manager, &diagram] (auto const& f)
        { manager.nodes_.traverse_level(diagram.unsafe_get_root(), f); }
    );
}
} // namespace teddy
#endif<|MERGE_RESOLUTION|>--- conflicted
+++ resolved
@@ -180,15 +180,11 @@
 // definitions:
 
 inline auto io::from_pla(
-    bss_manager& manager, // TODO diagram manager
+    bss_manager& manager, // TODO(michal): diagram manager
     pla_file const& file,
     fold_type const foldType
 ) -> std::vector<bss_manager::diagram_t>
 {
-<<<<<<< HEAD
-    using bdd_t        = bss_manager::diagram_t;
-=======
->>>>>>> 6072950f
     auto const product = [&manager] (auto const& cube)
     {
         std::vector<bdd_t> variables;
